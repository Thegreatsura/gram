package deployments

import (
	"context"
	"errors"
	"log/slog"
	"time"

	"github.com/google/uuid"
	"github.com/jackc/pgx/v5/pgtype"
	"github.com/jackc/pgx/v5/pgxpool"
	"github.com/speakeasy-api/gram/internal/sessions"
	goahttp "goa.design/goa/v3/http"
	"goa.design/goa/v3/security"

	gen "github.com/speakeasy-api/gram/gen/deployments"
	srv "github.com/speakeasy-api/gram/gen/http/deployments/server"
	"github.com/speakeasy-api/gram/internal/conv"
	"github.com/speakeasy-api/gram/internal/deployments/repo"
	"github.com/speakeasy-api/gram/internal/must"
)

type Service struct {
	logger   *slog.Logger
	db       *pgxpool.Pool
	repo     *repo.Queries
	sessions *sessions.Sessions
}

var _ gen.Service = &Service{}

func NewService(logger *slog.Logger, db *pgxpool.Pool) *Service {
	return &Service{logger: logger, db: db, repo: repo.New(db), sessions: sessions.New()}
}

func Attach(mux goahttp.Muxer, service gen.Service) {
	endpoints := gen.NewEndpoints(service)
	srv.Mount(
		mux,
		srv.New(endpoints, mux, goahttp.RequestDecoder, goahttp.ResponseEncoder, nil, nil),
	)
}

<<<<<<< HEAD
func (s *Service) GetDeployment(ctx context.Context, form *gen.GetDeploymentPayload) (res *gen.DeploymentGetResult, err error) {
=======
func (s *Service) GetDeployment(ctx context.Context, form *gen.GetDeploymentForm) (*gen.GetDeploymentResult, error) {
>>>>>>> 3a2e2e97
	id, err := uuid.Parse(form.ID)
	if err != nil {
		return nil, err
	}

	deployment, err := s.repo.GetDeployment(ctx, id)
	if err != nil {
		return nil, err
	}

	return &gen.GetDeploymentResult{
		ID:              deployment.ID.String(),
		CreatedAt:       deployment.CreatedAt.Time.Format(time.RFC3339),
		OrganizationID:  deployment.OrganizationID.String(),
		ProjectID:       deployment.ProjectID.String(),
		UserID:          deployment.UserID.String,
		ExternalID:      conv.FromPGText(deployment.ExternalID),
		ExternalURL:     conv.FromPGText(deployment.ExternalUrl),
		Openapi3p1Tools: []*gen.OpenAPI3P1ToolForm{},
	}, nil
}

<<<<<<< HEAD
func (s *Service) ListDeployments(context.Context, *gen.ListDeploymentsPayload) (res *gen.DeploymentListResult, err error) {
	return &gen.DeploymentListResult{}, nil
}

func (s *Service) CreateDeployment(ctx context.Context, form *gen.CreateDeploymentPayload) (*gen.DeploymentCreateResult, error) {
	session, ok := sessions.GetSessionValueFromContext(ctx)
	if !ok || session == nil {
		return nil, errors.New("session not found in context")
	}

=======
func (s *Service) ListDeployments(context.Context, *gen.ListDeploymentForm) (res *gen.ListDeploymentResult, err error) {
	return &gen.ListDeploymentResult{}, nil
}

func (s *Service) CreateDeployment(ctx context.Context, form *gen.CreateDeploymentForm) (*gen.CreateDeploymentResult, error) {
>>>>>>> 3a2e2e97
	deployment, err := s.repo.CreateDeployment(ctx, repo.CreateDeploymentParams{
		OrganizationID: must.Value(uuid.NewV7()),
		ProjectID:      must.Value(uuid.NewV7()),
		UserID:         pgtype.Text{String: session.UserID, Valid: true},
		ExternalID:     pgtype.Text{String: *form.ExternalID, Valid: true},
		ExternalUrl:    pgtype.Text{String: *form.ExternalURL, Valid: true},
	})
	if err != nil {
		return nil, err
	}

	return &gen.CreateDeploymentResult{
		ID:              deployment.ID.String(),
		CreatedAt:       deployment.CreatedAt.Time.Format(time.RFC3339),
		OrganizationID:  deployment.OrganizationID.String(),
		ProjectID:       deployment.ProjectID.String(),
		UserID:          deployment.UserID.String,
		ExternalID:      conv.FromPGText(deployment.ExternalID),
		ExternalURL:     conv.FromPGText(deployment.ExternalUrl),
		Openapi3p1Tools: []*gen.OpenAPI3P1ToolForm{},
	}, nil
}

func (s *Service) APIKeyAuth(ctx context.Context, key string, schema *security.APIKeyScheme) (context.Context, error) {
	return s.sessions.SessionAuth(ctx, key)
}<|MERGE_RESOLUTION|>--- conflicted
+++ resolved
@@ -41,11 +41,7 @@
 	)
 }
 
-<<<<<<< HEAD
-func (s *Service) GetDeployment(ctx context.Context, form *gen.GetDeploymentPayload) (res *gen.DeploymentGetResult, err error) {
-=======
-func (s *Service) GetDeployment(ctx context.Context, form *gen.GetDeploymentForm) (*gen.GetDeploymentResult, error) {
->>>>>>> 3a2e2e97
+func (s *Service) GetDeployment(ctx context.Context, form *gen.GetDeploymentPayload) (res *gen.GetDeploymentResult, err error) {
 	id, err := uuid.Parse(form.ID)
 	if err != nil {
 		return nil, err
@@ -68,24 +64,16 @@
 	}, nil
 }
 
-<<<<<<< HEAD
-func (s *Service) ListDeployments(context.Context, *gen.ListDeploymentsPayload) (res *gen.DeploymentListResult, err error) {
-	return &gen.DeploymentListResult{}, nil
+func (s *Service) ListDeployments(context.Context, *gen.ListDeploymentsPayload) (res *gen.ListDeploymentResult, err error) {
+	return &gen.ListDeploymentResult{}, nil
 }
 
-func (s *Service) CreateDeployment(ctx context.Context, form *gen.CreateDeploymentPayload) (*gen.DeploymentCreateResult, error) {
+func (s *Service) CreateDeployment(ctx context.Context, form *gen.CreateDeploymentPayload) (*gen.CreateDeploymentResult, error) {
 	session, ok := sessions.GetSessionValueFromContext(ctx)
 	if !ok || session == nil {
 		return nil, errors.New("session not found in context")
 	}
 
-=======
-func (s *Service) ListDeployments(context.Context, *gen.ListDeploymentForm) (res *gen.ListDeploymentResult, err error) {
-	return &gen.ListDeploymentResult{}, nil
-}
-
-func (s *Service) CreateDeployment(ctx context.Context, form *gen.CreateDeploymentForm) (*gen.CreateDeploymentResult, error) {
->>>>>>> 3a2e2e97
 	deployment, err := s.repo.CreateDeployment(ctx, repo.CreateDeploymentParams{
 		OrganizationID: must.Value(uuid.NewV7()),
 		ProjectID:      must.Value(uuid.NewV7()),
