swagger: "2.0"
info:
    title: Gram API Description
    description: Gram is the tools platform for AI agents
    version: 0.0.1
host: localhost:80
consumes:
    - application/json
    - application/xml
    - application/gob
produces:
    - application/json
    - application/xml
    - application/gob
paths:
    /health:
        get:
            tags:
                - system
            summary: healthCheck system
            description: Check the health of the service.
            operationId: system#healthCheck
            responses:
                "200":
                    description: OK response.
                    schema:
                        $ref: '#/definitions/HealthCheckResult'
                        required:
                            - status
            schemes:
                - http
    /rpc/auth.callback:
        get:
            tags:
                - auth
            summary: callback auth
            description: Handles the authentication callback.
            operationId: auth#callback
            parameters:
                - name: shared_token
                  in: query
                  description: The shared token for authentication from the speakeasy system
                  required: true
                  type: string
            responses:
                "307":
                    description: Temporary Redirect response.
                    headers:
                        Location:
                            description: The URL to redirect to after authentication
                            type: string
                        X-Gram-Session:
                            description: Session header
                            type: string
            schemes:
                - http
    /rpc/auth.info:
        get:
            tags:
                - auth
            summary: info auth
            description: Provides information about the current authentication status.
            operationId: auth#info
            parameters:
                - name: X-Gram-Session
                  in: header
                  description: Session header
                  required: false
                  type: string
            responses:
                "200":
                    description: OK response.
                    schema:
                        $ref: '#/definitions/AuthInfoResponseBody'
                        required:
                            - user_id
                            - user_email
                            - active_organization_id
                            - organizations
                    headers:
                        X-Gram-Session:
                            description: Session header
                            type: string
            schemes:
                - http
            security:
                - gram_session_header_X-Gram-Session: []
    /rpc/auth.logout:
        get:
            tags:
                - auth
            summary: logout auth
            description: Logs out the current user by clearing their session.
            operationId: auth#logout
            parameters:
                - name: X-Gram-Session
                  in: header
                  description: Session header
                  required: false
                  type: string
            responses:
                "200":
                    description: OK response.
            schemes:
                - http
            security:
                - gram_session_header_X-Gram-Session: []
    /rpc/auth.switchScopes:
        post:
            tags:
                - auth
            summary: switchScopes auth
            description: Switches the authentication scope to a different organization.
            operationId: auth#switchScopes
            parameters:
                - name: organization_id
                  in: query
                  description: The organization slug to switch scopes
                  required: false
                  type: string
                - name: project_id
                  in: query
                  description: The project id to switch scopes too
                  required: false
                  type: string
                - name: X-Gram-Session
                  in: header
                  description: Session header
                  required: false
                  type: string
            responses:
                "200":
                    description: OK response.
                    headers:
                        X-Gram-Session:
                            description: Session header
                            type: string
            schemes:
                - http
            security:
                - gram_session_header_X-Gram-Session: []
    /rpc/deployments.create:
        post:
            tags:
                - deployments
            summary: createDeployment deployments
            description: Create a deployment to load tool definitions.
            operationId: deployments#createDeployment
            parameters:
                - name: X-Gram-Session
                  in: header
                  description: Session header
                  required: false
                  type: string
                - name: CreateDeploymentRequestBody
                  in: body
                  required: true
                  schema:
                    $ref: '#/definitions/DeploymentsCreateDeploymentRequestBody'
            responses:
                "200":
                    description: OK response.
                    schema:
                        $ref: '#/definitions/CreateDeploymentResult'
                        required:
                            - id
                            - created_at
                            - organization_id
                            - project_id
                            - user_id
            schemes:
                - http
            security:
                - gram_session_header_X-Gram-Session: []
    /rpc/deployments.get:
        post:
            tags:
                - deployments
            summary: getDeployment deployments
            description: Create a deployment to load tool definitions.
            operationId: deployments#getDeployment
            parameters:
                - name: id
                  in: query
                  description: The ID of the deployment
                  required: true
                  type: string
                - name: X-Gram-Session
                  in: header
                  description: Session header
                  required: false
                  type: string
            responses:
                "200":
                    description: OK response.
                    schema:
                        $ref: '#/definitions/GetDeploymentResult'
                        required:
                            - id
                            - created_at
                            - organization_id
                            - project_id
                            - user_id
            schemes:
                - http
            security:
                - gram_session_header_X-Gram-Session: []
    /rpc/deployments.list:
        post:
            tags:
                - deployments
            summary: listDeployments deployments
            description: List all deployments in descending order of creation.
            operationId: deployments#listDeployments
            parameters:
                - name: cursor
                  in: query
                  description: The cursor to fetch results from
                  required: false
                  type: string
                - name: limit
                  in: query
                  description: Results per page
                  required: false
                  type: integer
                  default: 10
                  maximum: 100
                  minimum: 1
                - name: X-Gram-Session
                  in: header
                  description: Session header
                  required: false
                  type: string
            responses:
                "200":
                    description: OK response.
                    schema:
                        $ref: '#/definitions/ListDeploymentResult'
                        required:
                            - items
            schemes:
                - http
            security:
                - gram_session_header_X-Gram-Session: []
    /rpc/toolsets.create:
        post:
            tags:
                - toolsets
            summary: createToolset toolsets
            description: Create a new toolset with associated tools
            operationId: toolsets#createToolset
            parameters:
                - name: X-Gram-Session
                  in: header
                  description: Session header
                  required: false
                  type: string
                - name: CreateToolsetRequestBody
                  in: body
                  required: true
                  schema:
                    $ref: '#/definitions/ToolsetsCreateToolsetRequestBody'
                    required:
                        - name
            responses:
                "200":
                    description: OK response.
                    schema:
                        $ref: '#/definitions/Toolset'
                        required:
                            - id
                            - project_id
                            - organization_id
                            - name
                            - created_at
                            - updated_at
            schemes:
                - http
            security:
                - gram_session_header_X-Gram-Session: []
    /rpc/toolsets.get/{id}:
        get:
            tags:
                - toolsets
            summary: getToolsetDetails toolsets
            description: Get detailed information about a toolset including full HTTP tool definitions
            operationId: toolsets#getToolsetDetails
            parameters:
                - name: id
                  in: path
                  description: The ID of the toolset
                  required: true
                  type: string
                - name: X-Gram-Session
                  in: header
                  description: Session header
                  required: false
                  type: string
            responses:
                "200":
                    description: OK response.
                    schema:
                        $ref: '#/definitions/ToolsetDetails'
                        required:
                            - id
                            - project_id
                            - organization_id
                            - name
                            - http_tools
                            - created_at
                            - updated_at
            schemes:
                - http
            security:
                - gram_session_header_X-Gram-Session: []
    /rpc/toolsets.list:
        get:
            tags:
                - toolsets
            summary: listToolsets toolsets
            description: List all toolsets for a project
            operationId: toolsets#listToolsets
            parameters:
                - name: X-Gram-Session
                  in: header
                  description: Session header
                  required: false
                  type: string
            responses:
                "200":
                    description: OK response.
                    schema:
                        $ref: '#/definitions/ListToolsetsResult'
                        required:
                            - toolsets
            schemes:
                - http
            security:
                - gram_session_header_X-Gram-Session: []
    /rpc/toolsets.update/{id}:
        post:
            tags:
                - toolsets
            summary: updateToolset toolsets
            description: Update a toolset's properties including name, description, and HTTP tools
            operationId: toolsets#updateToolset
            parameters:
                - name: id
                  in: path
                  description: The ID of the toolset to update
                  required: true
                  type: string
                - name: X-Gram-Session
                  in: header
                  description: Session header
                  required: false
                  type: string
                - name: UpdateToolsetRequestBody
                  in: body
                  required: true
                  schema:
                    $ref: '#/definitions/ToolsetsUpdateToolsetRequestBody'
            responses:
                "200":
                    description: OK response.
                    schema:
                        $ref: '#/definitions/Toolset'
                        required:
                            - id
                            - project_id
                            - organization_id
                            - name
                            - created_at
                            - updated_at
            schemes:
                - http
            security:
                - gram_session_header_X-Gram-Session: []
definitions:
    AuthInfoResponseBody:
        title: AuthInfoResponseBody
        type: object
        properties:
            active_organization_id:
                type: string
<<<<<<< HEAD
                example: Similique suscipit ipsa iste est.
            active_project_id:
                type: string
                example: Suscipit corrupti quis.
=======
                example: Molestias id autem saepe incidunt velit reiciendis.
>>>>>>> bf4981d8
            organizations:
                type: array
                items:
                    $ref: '#/definitions/Organization'
                example:
<<<<<<< HEAD
                    - account_type: Quam quas quia vel nesciunt.
                      organization_id: Dignissimos beatae eum.
                      organization_name: Architecto et provident in dolores.
                      organization_slug: Corporis eius et blanditiis fugiat animi pariatur.
                      projects:
                        - project_id: Voluptatem deserunt minima quam quae qui minima.
                        - project_id: Voluptatem deserunt minima quam quae qui minima.
                        - project_id: Voluptatem deserunt minima quam quae qui minima.
                    - account_type: Quam quas quia vel nesciunt.
                      organization_id: Dignissimos beatae eum.
                      organization_name: Architecto et provident in dolores.
                      organization_slug: Corporis eius et blanditiis fugiat animi pariatur.
                      projects:
                        - project_id: Voluptatem deserunt minima quam quae qui minima.
                        - project_id: Voluptatem deserunt minima quam quae qui minima.
                        - project_id: Voluptatem deserunt minima quam quae qui minima.
            user_email:
                type: string
                example: Libero corrupti consequatur beatae sint aspernatur.
            user_id:
                type: string
                example: Quasi culpa repellat nihil harum sit.
        example:
            active_organization_id: Expedita non tempore maxime id.
            active_project_id: Aut adipisci.
            organizations:
                - account_type: Quam quas quia vel nesciunt.
                  organization_id: Dignissimos beatae eum.
                  organization_name: Architecto et provident in dolores.
                  organization_slug: Corporis eius et blanditiis fugiat animi pariatur.
                  projects:
                    - project_id: Voluptatem deserunt minima quam quae qui minima.
                    - project_id: Voluptatem deserunt minima quam quae qui minima.
                    - project_id: Voluptatem deserunt minima quam quae qui minima.
                - account_type: Quam quas quia vel nesciunt.
                  organization_id: Dignissimos beatae eum.
                  organization_name: Architecto et provident in dolores.
                  organization_slug: Corporis eius et blanditiis fugiat animi pariatur.
                  projects:
                    - project_id: Voluptatem deserunt minima quam quae qui minima.
                    - project_id: Voluptatem deserunt minima quam quae qui minima.
                    - project_id: Voluptatem deserunt minima quam quae qui minima.
                - account_type: Quam quas quia vel nesciunt.
                  organization_id: Dignissimos beatae eum.
                  organization_name: Architecto et provident in dolores.
                  organization_slug: Corporis eius et blanditiis fugiat animi pariatur.
                  projects:
                    - project_id: Voluptatem deserunt minima quam quae qui minima.
                    - project_id: Voluptatem deserunt minima quam quae qui minima.
                    - project_id: Voluptatem deserunt minima quam quae qui minima.
                - account_type: Quam quas quia vel nesciunt.
                  organization_id: Dignissimos beatae eum.
                  organization_name: Architecto et provident in dolores.
                  organization_slug: Corporis eius et blanditiis fugiat animi pariatur.
                  projects:
                    - project_id: Voluptatem deserunt minima quam quae qui minima.
                    - project_id: Voluptatem deserunt minima quam quae qui minima.
                    - project_id: Voluptatem deserunt minima quam quae qui minima.
            user_email: Ea amet atque ea quam quia.
            user_id: Quas consequatur optio ut vel quia ullam.
=======
                    - account_type: Officia et voluptatem deserunt sed.
                      organization_id: Dicta cum.
                      organization_name: Et et est et eveniet.
                      organization_slug: Exercitationem totam explicabo porro quae quasi delectus.
                      projects:
                        - project_id: Eius est est impedit mollitia sed delectus.
                        - project_id: Eius est est impedit mollitia sed delectus.
                        - project_id: Eius est est impedit mollitia sed delectus.
                    - account_type: Officia et voluptatem deserunt sed.
                      organization_id: Dicta cum.
                      organization_name: Et et est et eveniet.
                      organization_slug: Exercitationem totam explicabo porro quae quasi delectus.
                      projects:
                        - project_id: Eius est est impedit mollitia sed delectus.
                        - project_id: Eius est est impedit mollitia sed delectus.
                        - project_id: Eius est est impedit mollitia sed delectus.
                    - account_type: Officia et voluptatem deserunt sed.
                      organization_id: Dicta cum.
                      organization_name: Et et est et eveniet.
                      organization_slug: Exercitationem totam explicabo porro quae quasi delectus.
                      projects:
                        - project_id: Eius est est impedit mollitia sed delectus.
                        - project_id: Eius est est impedit mollitia sed delectus.
                        - project_id: Eius est est impedit mollitia sed delectus.
                    - account_type: Officia et voluptatem deserunt sed.
                      organization_id: Dicta cum.
                      organization_name: Et et est et eveniet.
                      organization_slug: Exercitationem totam explicabo porro quae quasi delectus.
                      projects:
                        - project_id: Eius est est impedit mollitia sed delectus.
                        - project_id: Eius est est impedit mollitia sed delectus.
                        - project_id: Eius est est impedit mollitia sed delectus.
            user_email:
                type: string
                example: Quisquam error adipisci dolor.
            user_id:
                type: string
                example: Nemo ipsam.
        example:
            active_organization_id: Et voluptates ratione.
            organizations:
                - account_type: Officia et voluptatem deserunt sed.
                  organization_id: Dicta cum.
                  organization_name: Et et est et eveniet.
                  organization_slug: Exercitationem totam explicabo porro quae quasi delectus.
                  projects:
                    - project_id: Eius est est impedit mollitia sed delectus.
                    - project_id: Eius est est impedit mollitia sed delectus.
                    - project_id: Eius est est impedit mollitia sed delectus.
                - account_type: Officia et voluptatem deserunt sed.
                  organization_id: Dicta cum.
                  organization_name: Et et est et eveniet.
                  organization_slug: Exercitationem totam explicabo porro quae quasi delectus.
                  projects:
                    - project_id: Eius est est impedit mollitia sed delectus.
                    - project_id: Eius est est impedit mollitia sed delectus.
                    - project_id: Eius est est impedit mollitia sed delectus.
            user_email: Cumque assumenda veniam excepturi.
            user_id: Aut ea quia.
>>>>>>> bf4981d8
        required:
            - user_id
            - user_email
            - active_organization_id
            - organizations
    CreateDeploymentResult:
        title: CreateDeploymentResult
        type: object
        properties:
            created_at:
                type: string
                description: The creation date of the deployment.
<<<<<<< HEAD
                example: "1979-10-02T22:48:56Z"
=======
                example: "1973-03-14T03:48:58Z"
>>>>>>> bf4981d8
                format: date-time
            external_id:
                type: string
                description: The external ID to refer to the deployment. This can be a git commit hash for example.
                example: bc5f4a555e933e6861d12edba4c2d87ef6caf8e6
            external_url:
                type: string
                description: The upstream URL a deployment can refer to. This can be a github url to a commit hash or pull request.
                example: https://github.com/golang/go/commit/bc5f4a555e933e6861d12edba4c2d87ef6caf8e6
            id:
                type: string
                description: The ID to of the deployment.
                example: bc5f4a555e933e6861d12edba4c2d87ef6caf8e6
            openapi_3p1_tools:
                type: array
                items:
                    $ref: '#/definitions/OpenAPI3P1ToolForm'
                description: The HTTP tools available in the deployment.
            organization_id:
                type: string
                description: The ID of the organization that the deployment belongs to.
<<<<<<< HEAD
                example: Quis est aperiam.
            project_id:
                type: string
                description: The ID of the project that the deployment belongs to.
                example: Rerum placeat dolor sed veniam consectetur libero.
            user_id:
                type: string
                description: The ID of the user that created the deployment.
                example: Consectetur in sequi rerum.
        example:
            created_at: "1998-02-26T02:03:46Z"
            external_id: bc5f4a555e933e6861d12edba4c2d87ef6caf8e6
            external_url: https://github.com/golang/go/commit/bc5f4a555e933e6861d12edba4c2d87ef6caf8e6
            id: bc5f4a555e933e6861d12edba4c2d87ef6caf8e6
            organization_id: Cupiditate repudiandae ducimus.
            project_id: Fuga omnis iste.
            user_id: Ullam voluptatem quod animi tenetur nesciunt et.
=======
                example: Qui asperiores.
            project_id:
                type: string
                description: The ID of the project that the deployment belongs to.
                example: Voluptas dolor magnam voluptates est.
            user_id:
                type: string
                description: The ID of the user that created the deployment.
                example: Corporis labore.
        example:
            created_at: "1979-09-10T02:04:44Z"
            external_id: bc5f4a555e933e6861d12edba4c2d87ef6caf8e6
            external_url: https://github.com/golang/go/commit/bc5f4a555e933e6861d12edba4c2d87ef6caf8e6
            id: bc5f4a555e933e6861d12edba4c2d87ef6caf8e6
            organization_id: Et at.
            project_id: Dolorum laudantium perferendis dolorum ut rem a.
            user_id: Aut tenetur.
>>>>>>> bf4981d8
        required:
            - id
            - created_at
            - organization_id
            - project_id
            - user_id
    Deployment:
        title: Deployment
        type: object
        properties:
            created_at:
                type: string
                description: The creation date of the deployment.
<<<<<<< HEAD
                example: "1977-02-05T01:30:13Z"
=======
                example: "1974-04-24T20:27:09Z"
>>>>>>> bf4981d8
                format: date-time
            external_id:
                type: string
                description: The external ID to refer to the deployment. This can be a git commit hash for example.
                example: bc5f4a555e933e6861d12edba4c2d87ef6caf8e6
            external_url:
                type: string
                description: The upstream URL a deployment can refer to. This can be a github url to a commit hash or pull request.
                example: https://github.com/golang/go/commit/bc5f4a555e933e6861d12edba4c2d87ef6caf8e6
            id:
                type: string
                description: The ID to of the deployment.
                example: bc5f4a555e933e6861d12edba4c2d87ef6caf8e6
            openapi_3p1_tools:
                type: array
                items:
                    $ref: '#/definitions/OpenAPI3P1ToolForm'
                description: The HTTP tools available in the deployment.
            organization_id:
                type: string
                description: The ID of the organization that the deployment belongs to.
<<<<<<< HEAD
                example: Sit ut consequatur nihil.
            project_id:
                type: string
                description: The ID of the project that the deployment belongs to.
                example: Dolores dolores sint.
            user_id:
                type: string
                description: The ID of the user that created the deployment.
                example: Odio sunt voluptas.
        example:
            created_at: "1981-08-05T13:15:40Z"
            external_id: bc5f4a555e933e6861d12edba4c2d87ef6caf8e6
            external_url: https://github.com/golang/go/commit/bc5f4a555e933e6861d12edba4c2d87ef6caf8e6
            id: bc5f4a555e933e6861d12edba4c2d87ef6caf8e6
            organization_id: Voluptatum quae eveniet.
            project_id: Aut ratione voluptatem omnis.
            user_id: Corrupti voluptatum omnis qui quis.
=======
                example: Sit rerum veniam perspiciatis nostrum minus.
            project_id:
                type: string
                description: The ID of the project that the deployment belongs to.
                example: Dolore qui.
            user_id:
                type: string
                description: The ID of the user that created the deployment.
                example: Unde sint nemo rerum recusandae harum.
        example:
            created_at: "2014-04-30T15:27:42Z"
            external_id: bc5f4a555e933e6861d12edba4c2d87ef6caf8e6
            external_url: https://github.com/golang/go/commit/bc5f4a555e933e6861d12edba4c2d87ef6caf8e6
            id: bc5f4a555e933e6861d12edba4c2d87ef6caf8e6
            organization_id: Eveniet dignissimos.
            project_id: Quo quod.
            user_id: Harum nemo optio vel.
>>>>>>> bf4981d8
        required:
            - id
            - created_at
            - organization_id
            - project_id
            - user_id
    DeploymentsCreateDeploymentRequestBody:
        title: DeploymentsCreateDeploymentRequestBody
        type: object
        properties:
            external_id:
                type: string
                description: The external ID to refer to the deployment. This can be a git commit hash for example.
                example: bc5f4a555e933e6861d12edba4c2d87ef6caf8e6
            external_url:
                type: string
                description: The upstream URL a deployment can refer to. This can be a github url to a commit hash or pull request.
                example: https://github.com/golang/go/commit/bc5f4a555e933e6861d12edba4c2d87ef6caf8e6
            openapi_3p1_tools:
                type: array
                items:
                    $ref: '#/definitions/OpenAPI3P1ToolForm'
                description: The HTTP tools available in the deployment.
        example:
            external_id: bc5f4a555e933e6861d12edba4c2d87ef6caf8e6
            external_url: https://github.com/golang/go/commit/bc5f4a555e933e6861d12edba4c2d87ef6caf8e6
    GetDeploymentResult:
        title: GetDeploymentResult
        type: object
        properties:
            created_at:
                type: string
                description: The creation date of the deployment.
<<<<<<< HEAD
                example: "1986-04-20T16:56:02Z"
=======
                example: "1998-01-11T19:52:20Z"
>>>>>>> bf4981d8
                format: date-time
            external_id:
                type: string
                description: The external ID to refer to the deployment. This can be a git commit hash for example.
                example: bc5f4a555e933e6861d12edba4c2d87ef6caf8e6
            external_url:
                type: string
                description: The upstream URL a deployment can refer to. This can be a github url to a commit hash or pull request.
                example: https://github.com/golang/go/commit/bc5f4a555e933e6861d12edba4c2d87ef6caf8e6
            id:
                type: string
                description: The ID to of the deployment.
                example: bc5f4a555e933e6861d12edba4c2d87ef6caf8e6
            openapi_3p1_tools:
                type: array
                items:
                    $ref: '#/definitions/OpenAPI3P1ToolForm'
                description: The HTTP tools available in the deployment.
            organization_id:
                type: string
                description: The ID of the organization that the deployment belongs to.
<<<<<<< HEAD
                example: Dolorum numquam.
            project_id:
                type: string
                description: The ID of the project that the deployment belongs to.
                example: Voluptatem eum.
            user_id:
                type: string
                description: The ID of the user that created the deployment.
                example: Voluptas odio impedit aut aut.
        example:
            created_at: "1994-11-03T17:06:23Z"
            external_id: bc5f4a555e933e6861d12edba4c2d87ef6caf8e6
            external_url: https://github.com/golang/go/commit/bc5f4a555e933e6861d12edba4c2d87ef6caf8e6
            id: bc5f4a555e933e6861d12edba4c2d87ef6caf8e6
            organization_id: Sit enim fugiat reiciendis nisi ad excepturi.
            project_id: Laborum at.
            user_id: Et a sit voluptas ut.
=======
                example: Voluptate sed.
            project_id:
                type: string
                description: The ID of the project that the deployment belongs to.
                example: Eligendi est sequi aut ut et.
            user_id:
                type: string
                description: The ID of the user that created the deployment.
                example: Voluptatem aut molestiae consequuntur corrupti animi.
        example:
            created_at: "2004-10-29T15:11:02Z"
            external_id: bc5f4a555e933e6861d12edba4c2d87ef6caf8e6
            external_url: https://github.com/golang/go/commit/bc5f4a555e933e6861d12edba4c2d87ef6caf8e6
            id: bc5f4a555e933e6861d12edba4c2d87ef6caf8e6
            organization_id: Harum voluptates autem.
            project_id: Consequatur consequatur minima ut odio sunt officiis.
            user_id: Et quos quis fugit ut.
>>>>>>> bf4981d8
        required:
            - id
            - created_at
            - organization_id
            - project_id
            - user_id
    HTTPToolDefinition:
        title: HTTPToolDefinition
        type: object
        properties:
            apikey_env_var:
                type: string
                description: Environment variable for API key
                example: Eius pariatur.
            bearer_env_var:
                type: string
                description: Environment variable for bearer token
                example: Voluptatum illo modi aut aliquid qui est.
            body_schema:
                type: string
                description: JSON schema for request body
                example: Illum quia voluptate mollitia.
            description:
                type: string
                description: Description of the tool
                example: Quia quia voluptatum sed in et.
            headers_schema:
                type: string
                description: JSON schema for headers
                example: Tenetur ad ab quod.
            http_method:
                type: string
                description: HTTP method for the request
                example: Odit distinctio accusantium consequatur ut.
            id:
                type: string
                description: The ID of the HTTP tool
                example: Eius doloremque accusamus omnis blanditiis nobis maiores.
            name:
                type: string
                description: The name of the tool
                example: Similique qui consequatur est numquam.
            password_env_var:
                type: string
                description: Environment variable for password
                example: Unde magni dolorem molestiae qui quisquam.
            path:
                type: string
                description: Path for the request
                example: Qui ea dolorum error minima eaque autem.
            pathparams_schema:
                type: string
                description: JSON schema for path parameters
                example: Et omnis non reprehenderit quo.
            queries_schema:
                type: string
                description: JSON schema for query parameters
                example: Ut hic quia totam cum excepturi qui.
            security_type:
                type: string
                description: Type of security (http:bearer, http:basic, apikey)
                example: Qui occaecati optio ea qui.
            server_env_var:
                type: string
                description: Environment variable for the server URL
                example: Iusto ut.
            username_env_var:
                type: string
                description: Environment variable for username
                example: Sunt voluptas in.
        example:
            apikey_env_var: Id et illum earum ipsa.
            bearer_env_var: Quia qui dolores ea.
            body_schema: Dolore et nemo.
            description: Quas qui vel omnis.
            headers_schema: Ut est et et debitis.
            http_method: Perspiciatis suscipit quam eveniet rerum architecto.
            id: Accusamus et corporis reiciendis molestias dolorem.
            name: Quia odio doloremque est nihil.
            password_env_var: Harum ut quasi ut.
            path: Sit dolores eaque adipisci alias quo soluta.
            pathparams_schema: Et aut eius dolores quibusdam in.
            queries_schema: Eligendi culpa ratione nihil sunt provident quia.
            security_type: Iusto et animi.
            server_env_var: Sed eum odit voluptatem ea libero architecto.
            username_env_var: Provident quos possimus autem omnis.
        required:
            - id
            - name
            - description
            - server_env_var
            - security_type
            - http_method
            - path
    HealthCheckResult:
        title: HealthCheckResult
        type: object
        properties:
            status:
                type: string
                description: The status of the service.
<<<<<<< HEAD
                example: Consectetur ut et.
        example:
            status: Voluptatum et itaque esse.
=======
                example: Dolores expedita non tempore maxime id.
        example:
            status: Aut adipisci.
>>>>>>> bf4981d8
        required:
            - status
    ListDeploymentResult:
        title: ListDeploymentResult
        type: object
        properties:
            items:
                type: array
                items:
                    $ref: '#/definitions/Deployment'
                description: A list of deployments
                example:
<<<<<<< HEAD
                    - created_at: "2008-07-29T03:32:37Z"
                      external_id: bc5f4a555e933e6861d12edba4c2d87ef6caf8e6
                      external_url: https://github.com/golang/go/commit/bc5f4a555e933e6861d12edba4c2d87ef6caf8e6
                      id: bc5f4a555e933e6861d12edba4c2d87ef6caf8e6
                      organization_id: Enim illum molestiae ut ea excepturi ad.
                      project_id: Consectetur enim cum.
                      user_id: Et asperiores tempore blanditiis esse eos.
                    - created_at: "2008-07-29T03:32:37Z"
                      external_id: bc5f4a555e933e6861d12edba4c2d87ef6caf8e6
                      external_url: https://github.com/golang/go/commit/bc5f4a555e933e6861d12edba4c2d87ef6caf8e6
                      id: bc5f4a555e933e6861d12edba4c2d87ef6caf8e6
                      organization_id: Enim illum molestiae ut ea excepturi ad.
                      project_id: Consectetur enim cum.
                      user_id: Et asperiores tempore blanditiis esse eos.
                    - created_at: "2008-07-29T03:32:37Z"
                      external_id: bc5f4a555e933e6861d12edba4c2d87ef6caf8e6
                      external_url: https://github.com/golang/go/commit/bc5f4a555e933e6861d12edba4c2d87ef6caf8e6
                      id: bc5f4a555e933e6861d12edba4c2d87ef6caf8e6
                      organization_id: Enim illum molestiae ut ea excepturi ad.
                      project_id: Consectetur enim cum.
                      user_id: Et asperiores tempore blanditiis esse eos.
=======
                    - created_at: "2014-11-18T06:03:49Z"
                      external_id: bc5f4a555e933e6861d12edba4c2d87ef6caf8e6
                      external_url: https://github.com/golang/go/commit/bc5f4a555e933e6861d12edba4c2d87ef6caf8e6
                      id: bc5f4a555e933e6861d12edba4c2d87ef6caf8e6
                      organization_id: Quia non assumenda inventore.
                      project_id: Et illum et perspiciatis perferendis.
                      user_id: Est officiis natus.
                    - created_at: "2014-11-18T06:03:49Z"
                      external_id: bc5f4a555e933e6861d12edba4c2d87ef6caf8e6
                      external_url: https://github.com/golang/go/commit/bc5f4a555e933e6861d12edba4c2d87ef6caf8e6
                      id: bc5f4a555e933e6861d12edba4c2d87ef6caf8e6
                      organization_id: Quia non assumenda inventore.
                      project_id: Et illum et perspiciatis perferendis.
                      user_id: Est officiis natus.
                    - created_at: "2014-11-18T06:03:49Z"
                      external_id: bc5f4a555e933e6861d12edba4c2d87ef6caf8e6
                      external_url: https://github.com/golang/go/commit/bc5f4a555e933e6861d12edba4c2d87ef6caf8e6
                      id: bc5f4a555e933e6861d12edba4c2d87ef6caf8e6
                      organization_id: Quia non assumenda inventore.
                      project_id: Et illum et perspiciatis perferendis.
                      user_id: Est officiis natus.
>>>>>>> bf4981d8
            next_cursor:
                type: string
                description: The cursor to fetch results from
                example: 01jp3f054qc02gbcmpp0qmyzed
        example:
            items:
<<<<<<< HEAD
                - created_at: "2008-07-29T03:32:37Z"
                  external_id: bc5f4a555e933e6861d12edba4c2d87ef6caf8e6
                  external_url: https://github.com/golang/go/commit/bc5f4a555e933e6861d12edba4c2d87ef6caf8e6
                  id: bc5f4a555e933e6861d12edba4c2d87ef6caf8e6
                  organization_id: Enim illum molestiae ut ea excepturi ad.
                  project_id: Consectetur enim cum.
                  user_id: Et asperiores tempore blanditiis esse eos.
                - created_at: "2008-07-29T03:32:37Z"
                  external_id: bc5f4a555e933e6861d12edba4c2d87ef6caf8e6
                  external_url: https://github.com/golang/go/commit/bc5f4a555e933e6861d12edba4c2d87ef6caf8e6
                  id: bc5f4a555e933e6861d12edba4c2d87ef6caf8e6
                  organization_id: Enim illum molestiae ut ea excepturi ad.
                  project_id: Consectetur enim cum.
                  user_id: Et asperiores tempore blanditiis esse eos.
                - created_at: "2008-07-29T03:32:37Z"
                  external_id: bc5f4a555e933e6861d12edba4c2d87ef6caf8e6
                  external_url: https://github.com/golang/go/commit/bc5f4a555e933e6861d12edba4c2d87ef6caf8e6
                  id: bc5f4a555e933e6861d12edba4c2d87ef6caf8e6
                  organization_id: Enim illum molestiae ut ea excepturi ad.
                  project_id: Consectetur enim cum.
                  user_id: Et asperiores tempore blanditiis esse eos.
=======
                - created_at: "2014-11-18T06:03:49Z"
                  external_id: bc5f4a555e933e6861d12edba4c2d87ef6caf8e6
                  external_url: https://github.com/golang/go/commit/bc5f4a555e933e6861d12edba4c2d87ef6caf8e6
                  id: bc5f4a555e933e6861d12edba4c2d87ef6caf8e6
                  organization_id: Quia non assumenda inventore.
                  project_id: Et illum et perspiciatis perferendis.
                  user_id: Est officiis natus.
                - created_at: "2014-11-18T06:03:49Z"
                  external_id: bc5f4a555e933e6861d12edba4c2d87ef6caf8e6
                  external_url: https://github.com/golang/go/commit/bc5f4a555e933e6861d12edba4c2d87ef6caf8e6
                  id: bc5f4a555e933e6861d12edba4c2d87ef6caf8e6
                  organization_id: Quia non assumenda inventore.
                  project_id: Et illum et perspiciatis perferendis.
                  user_id: Est officiis natus.
                - created_at: "2014-11-18T06:03:49Z"
                  external_id: bc5f4a555e933e6861d12edba4c2d87ef6caf8e6
                  external_url: https://github.com/golang/go/commit/bc5f4a555e933e6861d12edba4c2d87ef6caf8e6
                  id: bc5f4a555e933e6861d12edba4c2d87ef6caf8e6
                  organization_id: Quia non assumenda inventore.
                  project_id: Et illum et perspiciatis perferendis.
                  user_id: Est officiis natus.
>>>>>>> bf4981d8
            next_cursor: 01jp3f054qc02gbcmpp0qmyzed
        required:
            - items
    ListToolsetsResult:
        title: ListToolsetsResult
        type: object
        properties:
            toolsets:
                type: array
                items:
                    $ref: '#/definitions/Toolset'
                description: The list of toolsets
                example:
                    - created_at: Perspiciatis sed facere sed.
                      description: Magni et quia consectetur voluptatibus voluptas iusto.
                      http_tool_ids:
                        - Deleniti sint.
                        - Consequatur dolorum autem ut totam sint.
                      id: Cum dignissimos quis modi velit maiores.
                      name: Reiciendis aspernatur.
                      organization_id: Nihil mollitia.
                      project_id: Ab dolorum repellendus aspernatur voluptatem aspernatur.
                      updated_at: Corrupti harum voluptates autem impedit consequatur consequatur.
                    - created_at: Perspiciatis sed facere sed.
                      description: Magni et quia consectetur voluptatibus voluptas iusto.
                      http_tool_ids:
                        - Deleniti sint.
                        - Consequatur dolorum autem ut totam sint.
                      id: Cum dignissimos quis modi velit maiores.
                      name: Reiciendis aspernatur.
                      organization_id: Nihil mollitia.
                      project_id: Ab dolorum repellendus aspernatur voluptatem aspernatur.
                      updated_at: Corrupti harum voluptates autem impedit consequatur consequatur.
                    - created_at: Perspiciatis sed facere sed.
                      description: Magni et quia consectetur voluptatibus voluptas iusto.
                      http_tool_ids:
                        - Deleniti sint.
                        - Consequatur dolorum autem ut totam sint.
                      id: Cum dignissimos quis modi velit maiores.
                      name: Reiciendis aspernatur.
                      organization_id: Nihil mollitia.
                      project_id: Ab dolorum repellendus aspernatur voluptatem aspernatur.
                      updated_at: Corrupti harum voluptates autem impedit consequatur consequatur.
                    - created_at: Perspiciatis sed facere sed.
                      description: Magni et quia consectetur voluptatibus voluptas iusto.
                      http_tool_ids:
                        - Deleniti sint.
                        - Consequatur dolorum autem ut totam sint.
                      id: Cum dignissimos quis modi velit maiores.
                      name: Reiciendis aspernatur.
                      organization_id: Nihil mollitia.
                      project_id: Ab dolorum repellendus aspernatur voluptatem aspernatur.
                      updated_at: Corrupti harum voluptates autem impedit consequatur consequatur.
        example:
            toolsets:
                - created_at: Perspiciatis sed facere sed.
                  description: Magni et quia consectetur voluptatibus voluptas iusto.
                  http_tool_ids:
                    - Deleniti sint.
                    - Consequatur dolorum autem ut totam sint.
                  id: Cum dignissimos quis modi velit maiores.
                  name: Reiciendis aspernatur.
                  organization_id: Nihil mollitia.
                  project_id: Ab dolorum repellendus aspernatur voluptatem aspernatur.
                  updated_at: Corrupti harum voluptates autem impedit consequatur consequatur.
                - created_at: Perspiciatis sed facere sed.
                  description: Magni et quia consectetur voluptatibus voluptas iusto.
                  http_tool_ids:
                    - Deleniti sint.
                    - Consequatur dolorum autem ut totam sint.
                  id: Cum dignissimos quis modi velit maiores.
                  name: Reiciendis aspernatur.
                  organization_id: Nihil mollitia.
                  project_id: Ab dolorum repellendus aspernatur voluptatem aspernatur.
                  updated_at: Corrupti harum voluptates autem impedit consequatur consequatur.
                - created_at: Perspiciatis sed facere sed.
                  description: Magni et quia consectetur voluptatibus voluptas iusto.
                  http_tool_ids:
                    - Deleniti sint.
                    - Consequatur dolorum autem ut totam sint.
                  id: Cum dignissimos quis modi velit maiores.
                  name: Reiciendis aspernatur.
                  organization_id: Nihil mollitia.
                  project_id: Ab dolorum repellendus aspernatur voluptatem aspernatur.
                  updated_at: Corrupti harum voluptates autem impedit consequatur consequatur.
        required:
            - toolsets
    OpenAPI3P1ParameterSchema:
        title: OpenAPI3P1ParameterSchema
        type: object
        properties:
            allowReserved:
                type: boolean
                description: Whether the parameter is allowed to be reserved.
                example: false
            deprecated:
                type: boolean
                description: A brief description of the parameter.
                default: false
                example: true
            description:
                type: string
                description: A brief description of the parameter.
<<<<<<< HEAD
                example: Explicabo vitae impedit accusamus voluptas in.
            example:
                description: An example value for the parameter.
                example: Corrupti perferendis voluptatem.
=======
                example: Ea libero non et in.
            example:
                description: An example value for the parameter.
                example: Labore iusto at praesentium voluptates error.
>>>>>>> bf4981d8
            examples:
                type: object
                description: Examples of the parameter.
                example:
<<<<<<< HEAD
                    Consequuntur est sit.: Non debitis.
                    Libero corporis quia vel qui suscipit.: Ex perferendis assumenda distinctio delectus.
=======
                    Officiis dignissimos distinctio mollitia tempora maiores ea.: Dolor maxime quam vel ut.
                    Qui dolorem natus porro aut.: Eveniet repellat voluptatem aliquid non.
                    Sapiente atque ut minima quia iure sequi.: Voluptas unde laboriosam laborum sint quasi itaque.
>>>>>>> bf4981d8
                additionalProperties: true
            explode:
                type: boolean
                description: Whether the parameter is exploded.
                example: false
            in:
                type: string
                description: The location of the parameter in an HTTP request.
<<<<<<< HEAD
                example: cookie
=======
                example: query
>>>>>>> bf4981d8
                enum:
                    - query
                    - header
                    - path
                    - cookie
            name:
                type: string
                description: The name of the parameter.
<<<<<<< HEAD
                example: Aut qui possimus aspernatur porro.
=======
                example: Quibusdam deleniti qui ab in quisquam saepe.
>>>>>>> bf4981d8
            required:
                type: boolean
                description: Whether the parameter is required.
                example: false
            schema:
                type: string
                description: The JSON Schema describing the parameter.
                example: '{"name":"example","email":"mail@example.com"}'
                format: json
            style:
                type: string
                description: The style of the parameter.
                example: deepObject
                enum:
                    - form
                    - simple
                    - spaceDelimited
                    - pipeDelimited
                    - deepObject
        example:
<<<<<<< HEAD
            allowReserved: true
            deprecated: false
            description: Sed blanditiis qui mollitia molestias iste mollitia.
            example: Vero voluptas est quia.
            examples:
                Eligendi architecto et neque.: Voluptatem est voluptatibus aut odit cupiditate rerum.
                Iusto eos consequatur.: Sint veniam sint eum porro et ipsam.
                Nostrum quae ut fuga earum.: Quisquam nihil amet esse.
            explode: false
            in: header
            name: Nesciunt natus amet est optio.
            required: false
            schema: '{"name":"example","email":"mail@example.com"}'
            style: simple
=======
            allowReserved: false
            deprecated: true
            description: Aut similique nostrum.
            example: Sequi maxime.
            examples:
                Quas dolor mollitia laboriosam.: Ullam doloribus ut quaerat aut ipsum.
            explode: true
            in: query
            name: Qui ea aut.
            required: false
            schema: '{"name":"example","email":"mail@example.com"}'
            style: deepObject
>>>>>>> bf4981d8
        required:
            - name
            - in
            - required
    OpenAPI3P1ToolForm:
        title: OpenAPI3P1ToolForm
        type: object
        properties:
            body:
                type: string
                description: The JSON Schema describing the body of the HTTP request.
                example: '{"name":"example","email":"mail@example.com"}'
                format: json
            description:
                type: string
                description: The description that is provided with the tool.
                example: Looks up the weather in a given location.
            header_parameters:
                type: object
                description: A map of header schemas to send with the HTTP request.
                example:
<<<<<<< HEAD
                    Itaque totam quae asperiores modi nobis dicta.:
                        allowReserved: true
                        deprecated: false
                        description: Officia iste id dolorem aspernatur.
                        example: Enim quos earum optio quasi rem quia.
                        examples:
                            Exercitationem et reprehenderit ea architecto.: Consequatur culpa et rerum tenetur fugiat.
                            Inventore molestias nihil sed repellat enim nam.: Animi consequatur quibusdam.
                        explode: false
                        in: header
                        name: Ipsam velit quis id.
=======
                    Magnam nostrum aut sunt itaque.:
                        allowReserved: false
                        deprecated: true
                        description: Odio voluptate et qui non dolores.
                        example: Necessitatibus dolor accusantium amet.
                        examples:
                            Sapiente ut necessitatibus numquam reiciendis.: Praesentium cupiditate atque iusto vitae atque.
                        explode: false
                        in: cookie
                        name: Quis distinctio hic aperiam.
>>>>>>> bf4981d8
                        required: false
                        schema: '{"name":"example","email":"mail@example.com"}'
                        style: deepObject
                additionalProperties:
                    $ref: '#/definitions/OpenAPI3P1ParameterSchema'
            kind:
                type: string
                example: oas3p1_operation
                enum:
                    - oas3p1_operation
            method:
                type: string
                description: The method to use for the HTTP request.
                example: POST
                enum:
                    - GET
                    - POST
                    - PUT
                    - DELETE
                    - HEAD
                    - QUERY
                    - SEARCH
            name:
                type: string
                description: The name of the tool.
                example: lookup_weather
                pattern: ^[a-zA-Z](?:[a-zA-Z0-9_-]*[a-zA-Z0-9])?$
                minLength: 1
                maxLength: 50
            path:
                type: string
                description: The path of the HTTP endpoint.
                example: /invoices/{id}
            path_parameters:
                type: object
                description: A map of path parameters to interpolate into the path of the HTTP request.
                example:
<<<<<<< HEAD
                    Hic voluptatem minima quia.:
                        allowReserved: true
                        deprecated: false
                        description: Officia iste id dolorem aspernatur.
                        example: Enim quos earum optio quasi rem quia.
                        examples:
                            Exercitationem et reprehenderit ea architecto.: Consequatur culpa et rerum tenetur fugiat.
                            Inventore molestias nihil sed repellat enim nam.: Animi consequatur quibusdam.
                        explode: false
                        in: header
                        name: Ipsam velit quis id.
                        required: false
                        schema: '{"name":"example","email":"mail@example.com"}'
                        style: deepObject
                    Ut tempora.:
                        allowReserved: true
                        deprecated: false
                        description: Officia iste id dolorem aspernatur.
                        example: Enim quos earum optio quasi rem quia.
                        examples:
                            Exercitationem et reprehenderit ea architecto.: Consequatur culpa et rerum tenetur fugiat.
                            Inventore molestias nihil sed repellat enim nam.: Animi consequatur quibusdam.
                        explode: false
                        in: header
                        name: Ipsam velit quis id.
=======
                    Ea et esse aliquam error.:
                        allowReserved: false
                        deprecated: true
                        description: Odio voluptate et qui non dolores.
                        example: Necessitatibus dolor accusantium amet.
                        examples:
                            Sapiente ut necessitatibus numquam reiciendis.: Praesentium cupiditate atque iusto vitae atque.
                        explode: false
                        in: cookie
                        name: Quis distinctio hic aperiam.
                        required: false
                        schema: '{"name":"example","email":"mail@example.com"}'
                        style: simple
                    Enim nostrum.:
                        allowReserved: false
                        deprecated: true
                        description: Odio voluptate et qui non dolores.
                        example: Necessitatibus dolor accusantium amet.
                        examples:
                            Sapiente ut necessitatibus numquam reiciendis.: Praesentium cupiditate atque iusto vitae atque.
                        explode: false
                        in: cookie
                        name: Quis distinctio hic aperiam.
                        required: false
                        schema: '{"name":"example","email":"mail@example.com"}'
                        style: simple
                    Iure maxime error voluptatum dolore debitis.:
                        allowReserved: false
                        deprecated: true
                        description: Odio voluptate et qui non dolores.
                        example: Necessitatibus dolor accusantium amet.
                        examples:
                            Sapiente ut necessitatibus numquam reiciendis.: Praesentium cupiditate atque iusto vitae atque.
                        explode: false
                        in: cookie
                        name: Quis distinctio hic aperiam.
>>>>>>> bf4981d8
                        required: false
                        schema: '{"name":"example","email":"mail@example.com"}'
                        style: deepObject
                additionalProperties:
                    $ref: '#/definitions/OpenAPI3P1ParameterSchema'
            query_parameters:
                type: object
                description: A map of query parameters to send with the HTTP request.
                example:
<<<<<<< HEAD
                    Eos quasi necessitatibus qui repudiandae magni ea.:
                        allowReserved: true
                        deprecated: false
                        description: Officia iste id dolorem aspernatur.
                        example: Enim quos earum optio quasi rem quia.
                        examples:
                            Exercitationem et reprehenderit ea architecto.: Consequatur culpa et rerum tenetur fugiat.
                            Inventore molestias nihil sed repellat enim nam.: Animi consequatur quibusdam.
                        explode: false
                        in: header
                        name: Ipsam velit quis id.
                        required: false
                        schema: '{"name":"example","email":"mail@example.com"}'
                        style: deepObject
                    Est voluptas explicabo et consequatur consequatur.:
                        allowReserved: true
                        deprecated: false
                        description: Officia iste id dolorem aspernatur.
                        example: Enim quos earum optio quasi rem quia.
                        examples:
                            Exercitationem et reprehenderit ea architecto.: Consequatur culpa et rerum tenetur fugiat.
                            Inventore molestias nihil sed repellat enim nam.: Animi consequatur quibusdam.
                        explode: false
                        in: header
                        name: Ipsam velit quis id.
=======
                    Sunt tenetur sit accusantium.:
                        allowReserved: false
                        deprecated: true
                        description: Odio voluptate et qui non dolores.
                        example: Necessitatibus dolor accusantium amet.
                        examples:
                            Sapiente ut necessitatibus numquam reiciendis.: Praesentium cupiditate atque iusto vitae atque.
                        explode: false
                        in: cookie
                        name: Quis distinctio hic aperiam.
                        required: false
                        schema: '{"name":"example","email":"mail@example.com"}'
                        style: simple
                    Ut consectetur et ut velit iure veniam.:
                        allowReserved: false
                        deprecated: true
                        description: Odio voluptate et qui non dolores.
                        example: Necessitatibus dolor accusantium amet.
                        examples:
                            Sapiente ut necessitatibus numquam reiciendis.: Praesentium cupiditate atque iusto vitae atque.
                        explode: false
                        in: cookie
                        name: Quis distinctio hic aperiam.
>>>>>>> bf4981d8
                        required: false
                        schema: '{"name":"example","email":"mail@example.com"}'
                        style: deepObject
                    Ut dolorum velit.:
                        allowReserved: true
                        deprecated: false
                        description: Officia iste id dolorem aspernatur.
                        example: Enim quos earum optio quasi rem quia.
                        examples:
                            Exercitationem et reprehenderit ea architecto.: Consequatur culpa et rerum tenetur fugiat.
                            Inventore molestias nihil sed repellat enim nam.: Animi consequatur quibusdam.
                        explode: false
                        in: header
                        name: Ipsam velit quis id.
                        required: false
                        schema: '{"name":"example","email":"mail@example.com"}'
                        style: deepObject
                additionalProperties:
                    $ref: '#/definitions/OpenAPI3P1ParameterSchema'
            tags:
                type: array
                items:
                    type: string
<<<<<<< HEAD
                    example: r
=======
                    example: l
>>>>>>> bf4981d8
                    pattern: ^[a-z](?:[a-z0-9_-]*[a-z0-9])?$
                description: The tags that are associated with the tool.
                default: []
                example:
                    - weather
                    - public
                maxItems: 10
        required:
            - kind
            - name
            - description
            - method
            - path
            - path_parameters
            - header_parameters
            - query_parameters
            - body
        additionalProperties: false
    Organization:
        title: Organization
        type: object
        properties:
            account_type:
                type: string
<<<<<<< HEAD
                example: Nisi voluptatum.
            organization_id:
                type: string
                example: Similique dolores rerum eveniet dignissimos ut quo.
            organization_name:
                type: string
                example: Non harum nemo optio vel magnam.
            organization_slug:
                type: string
                example: Qui et autem vel eos.
=======
                example: Modi laudantium consequatur placeat.
            organization_id:
                type: string
                example: Harum et.
            organization_name:
                type: string
                example: Magnam dolor id totam inventore officiis quia.
            organization_slug:
                type: string
                example: Laudantium quia animi praesentium quas vitae esse.
>>>>>>> bf4981d8
            projects:
                type: array
                items:
                    $ref: '#/definitions/Project'
                example:
<<<<<<< HEAD
                    - project_id: Voluptatem deserunt minima quam quae qui minima.
                    - project_id: Voluptatem deserunt minima quam quae qui minima.
                    - project_id: Voluptatem deserunt minima quam quae qui minima.
                    - project_id: Voluptatem deserunt minima quam quae qui minima.
        example:
            account_type: Sunt amet excepturi quia et.
            organization_id: Non consequatur quos.
            organization_name: Voluptatem quidem quaerat rem non quae.
            organization_slug: Ut sit.
            projects:
                - project_id: Voluptatem deserunt minima quam quae qui minima.
                - project_id: Voluptatem deserunt minima quam quae qui minima.
=======
                    - project_id: Eius est est impedit mollitia sed delectus.
                    - project_id: Eius est est impedit mollitia sed delectus.
                    - project_id: Eius est est impedit mollitia sed delectus.
        example:
            account_type: Eos rerum at.
            organization_id: Ad excepturi consectetur.
            organization_name: Cum omnis et.
            organization_slug: Tempore blanditiis esse.
            projects:
                - project_id: Eius est est impedit mollitia sed delectus.
                - project_id: Eius est est impedit mollitia sed delectus.
                - project_id: Eius est est impedit mollitia sed delectus.
                - project_id: Eius est est impedit mollitia sed delectus.
>>>>>>> bf4981d8
        required:
            - organization_id
            - organization_name
            - organization_slug
            - account_type
            - projects
    Project:
        title: Project
        type: object
        properties:
            project_id:
                type: string
<<<<<<< HEAD
                example: Ut voluptatem ut omnis sit et.
        example:
            project_id: Iste inventore harum ex.
        required:
            - project_id
    Toolset:
        title: Toolset
        type: object
        properties:
            created_at:
                type: string
                description: When the toolset was created
                example: Qui aliquid qui.
            description:
                type: string
                description: Description of the toolset
                example: Est culpa enim corporis error.
            http_tool_ids:
                type: array
                items:
                    type: string
                    example: Excepturi sunt reiciendis aspernatur voluptas.
                description: List of HTTP tool IDs included in this toolset
                example:
                    - Iste et ex vero dolores voluptatem et.
                    - Quae quos voluptates.
                    - Nulla quo perferendis dolorum odit.
                    - Perferendis hic expedita.
            id:
                type: string
                description: The ID of the toolset
                example: Pariatur rerum nihil.
            name:
                type: string
                description: The name of the toolset
                example: Quia nisi velit sed fugiat.
            organization_id:
                type: string
                description: The organization ID this toolset belongs to
                example: Quis praesentium quae repellendus molestiae.
            project_id:
                type: string
                description: The project ID this toolset belongs to
                example: Eos illo veritatis tempora quae.
            updated_at:
                type: string
                description: When the toolset was last updated
                example: Velit ipsa sit.
        example:
            created_at: Eum vitae voluptatum sint animi eos omnis.
            description: Vero suscipit excepturi.
            http_tool_ids:
                - Reiciendis velit vel.
                - Et id voluptas voluptas.
            id: Molestias nulla quis.
            name: Ab et et quod sint doloremque.
            organization_id: Et voluptatem atque accusantium dolores minima.
            project_id: Expedita ipsa similique doloribus.
            updated_at: Aut eligendi minus saepe.
        required:
            - id
            - project_id
            - organization_id
            - name
            - created_at
            - updated_at
    ToolsetDetails:
        title: ToolsetDetails
        type: object
        properties:
            created_at:
                type: string
                description: When the toolset was created
                example: Ducimus omnis voluptas molestias facere.
            description:
                type: string
                description: Description of the toolset
                example: Error dolores occaecati.
            http_tools:
                type: array
                items:
                    $ref: '#/definitions/HTTPToolDefinition'
                description: The HTTP tools in this toolset
                example:
                    - apikey_env_var: Et aut consequatur.
                      bearer_env_var: Et aut consequatur provident animi.
                      body_schema: Quis unde sit rerum.
                      description: Quia deserunt et at et.
                      headers_schema: Quis enim error labore vero ut.
                      http_method: Ullam quod occaecati consectetur voluptatem animi aut.
                      id: Architecto odit quo.
                      name: Deserunt tenetur.
                      password_env_var: Eos dignissimos suscipit architecto culpa praesentium.
                      path: Non temporibus at expedita magni perferendis amet.
                      pathparams_schema: Repellendus vel sed.
                      queries_schema: Iure perferendis et deleniti quia.
                      security_type: Aut tenetur.
                      server_env_var: Laudantium perferendis dolorum ut rem a.
                      username_env_var: Accusantium occaecati eum in voluptatum nemo mollitia.
                    - apikey_env_var: Et aut consequatur.
                      bearer_env_var: Et aut consequatur provident animi.
                      body_schema: Quis unde sit rerum.
                      description: Quia deserunt et at et.
                      headers_schema: Quis enim error labore vero ut.
                      http_method: Ullam quod occaecati consectetur voluptatem animi aut.
                      id: Architecto odit quo.
                      name: Deserunt tenetur.
                      password_env_var: Eos dignissimos suscipit architecto culpa praesentium.
                      path: Non temporibus at expedita magni perferendis amet.
                      pathparams_schema: Repellendus vel sed.
                      queries_schema: Iure perferendis et deleniti quia.
                      security_type: Aut tenetur.
                      server_env_var: Laudantium perferendis dolorum ut rem a.
                      username_env_var: Accusantium occaecati eum in voluptatum nemo mollitia.
                    - apikey_env_var: Et aut consequatur.
                      bearer_env_var: Et aut consequatur provident animi.
                      body_schema: Quis unde sit rerum.
                      description: Quia deserunt et at et.
                      headers_schema: Quis enim error labore vero ut.
                      http_method: Ullam quod occaecati consectetur voluptatem animi aut.
                      id: Architecto odit quo.
                      name: Deserunt tenetur.
                      password_env_var: Eos dignissimos suscipit architecto culpa praesentium.
                      path: Non temporibus at expedita magni perferendis amet.
                      pathparams_schema: Repellendus vel sed.
                      queries_schema: Iure perferendis et deleniti quia.
                      security_type: Aut tenetur.
                      server_env_var: Laudantium perferendis dolorum ut rem a.
                      username_env_var: Accusantium occaecati eum in voluptatum nemo mollitia.
                    - apikey_env_var: Et aut consequatur.
                      bearer_env_var: Et aut consequatur provident animi.
                      body_schema: Quis unde sit rerum.
                      description: Quia deserunt et at et.
                      headers_schema: Quis enim error labore vero ut.
                      http_method: Ullam quod occaecati consectetur voluptatem animi aut.
                      id: Architecto odit quo.
                      name: Deserunt tenetur.
                      password_env_var: Eos dignissimos suscipit architecto culpa praesentium.
                      path: Non temporibus at expedita magni perferendis amet.
                      pathparams_schema: Repellendus vel sed.
                      queries_schema: Iure perferendis et deleniti quia.
                      security_type: Aut tenetur.
                      server_env_var: Laudantium perferendis dolorum ut rem a.
                      username_env_var: Accusantium occaecati eum in voluptatum nemo mollitia.
            id:
                type: string
                description: The ID of the toolset
                example: Id ipsa quo.
            name:
                type: string
                description: The name of the toolset
                example: Numquam ipsam nihil ipsam.
            organization_id:
                type: string
                description: The organization ID this toolset belongs to
                example: Sit pariatur perferendis rem.
            project_id:
                type: string
                description: The project ID this toolset belongs to
                example: Iure omnis tenetur.
            updated_at:
                type: string
                description: When the toolset was last updated
                example: Voluptates id esse ad.
        example:
            created_at: Ipsa dolores vero.
            description: Veniam ducimus ipsa recusandae accusamus.
            http_tools:
                - apikey_env_var: Et aut consequatur.
                  bearer_env_var: Et aut consequatur provident animi.
                  body_schema: Quis unde sit rerum.
                  description: Quia deserunt et at et.
                  headers_schema: Quis enim error labore vero ut.
                  http_method: Ullam quod occaecati consectetur voluptatem animi aut.
                  id: Architecto odit quo.
                  name: Deserunt tenetur.
                  password_env_var: Eos dignissimos suscipit architecto culpa praesentium.
                  path: Non temporibus at expedita magni perferendis amet.
                  pathparams_schema: Repellendus vel sed.
                  queries_schema: Iure perferendis et deleniti quia.
                  security_type: Aut tenetur.
                  server_env_var: Laudantium perferendis dolorum ut rem a.
                  username_env_var: Accusantium occaecati eum in voluptatum nemo mollitia.
                - apikey_env_var: Et aut consequatur.
                  bearer_env_var: Et aut consequatur provident animi.
                  body_schema: Quis unde sit rerum.
                  description: Quia deserunt et at et.
                  headers_schema: Quis enim error labore vero ut.
                  http_method: Ullam quod occaecati consectetur voluptatem animi aut.
                  id: Architecto odit quo.
                  name: Deserunt tenetur.
                  password_env_var: Eos dignissimos suscipit architecto culpa praesentium.
                  path: Non temporibus at expedita magni perferendis amet.
                  pathparams_schema: Repellendus vel sed.
                  queries_schema: Iure perferendis et deleniti quia.
                  security_type: Aut tenetur.
                  server_env_var: Laudantium perferendis dolorum ut rem a.
                  username_env_var: Accusantium occaecati eum in voluptatum nemo mollitia.
                - apikey_env_var: Et aut consequatur.
                  bearer_env_var: Et aut consequatur provident animi.
                  body_schema: Quis unde sit rerum.
                  description: Quia deserunt et at et.
                  headers_schema: Quis enim error labore vero ut.
                  http_method: Ullam quod occaecati consectetur voluptatem animi aut.
                  id: Architecto odit quo.
                  name: Deserunt tenetur.
                  password_env_var: Eos dignissimos suscipit architecto culpa praesentium.
                  path: Non temporibus at expedita magni perferendis amet.
                  pathparams_schema: Repellendus vel sed.
                  queries_schema: Iure perferendis et deleniti quia.
                  security_type: Aut tenetur.
                  server_env_var: Laudantium perferendis dolorum ut rem a.
                  username_env_var: Accusantium occaecati eum in voluptatum nemo mollitia.
                - apikey_env_var: Et aut consequatur.
                  bearer_env_var: Et aut consequatur provident animi.
                  body_schema: Quis unde sit rerum.
                  description: Quia deserunt et at et.
                  headers_schema: Quis enim error labore vero ut.
                  http_method: Ullam quod occaecati consectetur voluptatem animi aut.
                  id: Architecto odit quo.
                  name: Deserunt tenetur.
                  password_env_var: Eos dignissimos suscipit architecto culpa praesentium.
                  path: Non temporibus at expedita magni perferendis amet.
                  pathparams_schema: Repellendus vel sed.
                  queries_schema: Iure perferendis et deleniti quia.
                  security_type: Aut tenetur.
                  server_env_var: Laudantium perferendis dolorum ut rem a.
                  username_env_var: Accusantium occaecati eum in voluptatum nemo mollitia.
            id: Non corrupti.
            name: Nulla reiciendis.
            organization_id: Aliquam beatae pariatur.
            project_id: Quasi cum commodi sed dolor.
            updated_at: Architecto est.
=======
                example: Ipsum saepe quis.
        example:
            project_id: Nobis enim illum molestiae ut.
>>>>>>> bf4981d8
        required:
            - id
            - project_id
            - organization_id
            - name
            - http_tools
            - created_at
            - updated_at
    ToolsetsCreateToolsetRequestBody:
        title: ToolsetsCreateToolsetRequestBody
        type: object
        properties:
            description:
                type: string
                description: Description of the toolset
                example: Eos repellendus reprehenderit.
            http_tool_ids:
                type: array
                items:
                    type: string
                    example: Est quo.
                description: List of HTTP tool IDs to include
                example:
                    - Omnis itaque fugit fugiat.
                    - Quia fuga ipsa nihil.
                    - Aut nisi odio officiis.
                    - Officiis dolor.
            name:
                type: string
                description: The name of the toolset
                example: Id qui iusto voluptate quam maiores qui.
        example:
            description: A accusamus qui quidem corrupti.
            http_tool_ids:
                - Nisi fuga dolores ipsa id.
                - Impedit dolor eligendi unde nemo molestias.
                - Reiciendis ipsum repudiandae aperiam.
            name: Ut velit ab sit nostrum iste eum.
        required:
            - name
    ToolsetsUpdateToolsetRequestBody:
        title: ToolsetsUpdateToolsetRequestBody
        type: object
        properties:
            description:
                type: string
                description: The new description of the toolset
                example: Tempora odit eligendi dicta eligendi.
            http_tool_ids_to_add:
                type: array
                items:
                    type: string
                    example: Qui deleniti facilis quasi illo.
                description: HTTP tool IDs to add to the toolset
                example:
                    - Ipsum nulla.
                    - Molestias adipisci voluptas et labore excepturi.
                    - Voluptas et quos vitae sunt mollitia et.
            http_tool_ids_to_remove:
                type: array
                items:
                    type: string
                    example: Et esse ipsum aliquam consequuntur modi.
                description: HTTP tool IDs to remove from the toolset
                example:
                    - Occaecati sunt sit aut.
                    - Doloremque consequuntur voluptate.
                    - Exercitationem non eos accusantium.
                    - Qui minima ex ut.
            name:
                type: string
                description: The new name of the toolset
                example: Unde facere quos dolore cupiditate quod aspernatur.
        example:
            description: Sed beatae quibusdam.
            http_tool_ids_to_add:
                - Vero nostrum hic dolores qui.
                - Tempore ut.
            http_tool_ids_to_remove:
                - Officiis cum voluptatem rerum.
                - Doloribus exercitationem.
            name: Aliquid adipisci suscipit quo omnis exercitationem.
securityDefinitions:
    gram_session_header_X-Gram-Session:
        type: apiKey
        description: Gram Session based auth. By cookie or header.
        name: X-Gram-Session
        in: header<|MERGE_RESOLUTION|>--- conflicted
+++ resolved
@@ -262,6 +262,7 @@
                     $ref: '#/definitions/ToolsetsCreateToolsetRequestBody'
                     required:
                         - name
+                        - project_id
             responses:
                 "200":
                     description: OK response.
@@ -321,6 +322,11 @@
             description: List all toolsets for a project
             operationId: toolsets#listToolsets
             parameters:
+                - name: project_id
+                  in: query
+                  description: The project ID this toolset belongs to
+                  required: true
+                  type: string
                 - name: X-Gram-Session
                   in: header
                   description: Session header
@@ -383,141 +389,79 @@
         properties:
             active_organization_id:
                 type: string
-<<<<<<< HEAD
-                example: Similique suscipit ipsa iste est.
-            active_project_id:
-                type: string
-                example: Suscipit corrupti quis.
-=======
-                example: Molestias id autem saepe incidunt velit reiciendis.
->>>>>>> bf4981d8
+                example: Non harum nemo optio vel magnam.
             organizations:
                 type: array
                 items:
                     $ref: '#/definitions/Organization'
                 example:
-<<<<<<< HEAD
-                    - account_type: Quam quas quia vel nesciunt.
-                      organization_id: Dignissimos beatae eum.
-                      organization_name: Architecto et provident in dolores.
-                      organization_slug: Corporis eius et blanditiis fugiat animi pariatur.
+                    - account_type: Consectetur voluptatem deserunt minima quam.
+                      organization_id: Architecto et provident in dolores.
+                      organization_name: Corporis eius et blanditiis fugiat animi pariatur.
+                      organization_slug: Quam quas quia vel nesciunt.
                       projects:
-                        - project_id: Voluptatem deserunt minima quam quae qui minima.
-                        - project_id: Voluptatem deserunt minima quam quae qui minima.
-                        - project_id: Voluptatem deserunt minima quam quae qui minima.
-                    - account_type: Quam quas quia vel nesciunt.
-                      organization_id: Dignissimos beatae eum.
-                      organization_name: Architecto et provident in dolores.
-                      organization_slug: Corporis eius et blanditiis fugiat animi pariatur.
+                        - project_id: Minima impedit commodi nihil.
+                        - project_id: Minima impedit commodi nihil.
+                        - project_id: Minima impedit commodi nihil.
+                    - account_type: Consectetur voluptatem deserunt minima quam.
+                      organization_id: Architecto et provident in dolores.
+                      organization_name: Corporis eius et blanditiis fugiat animi pariatur.
+                      organization_slug: Quam quas quia vel nesciunt.
                       projects:
-                        - project_id: Voluptatem deserunt minima quam quae qui minima.
-                        - project_id: Voluptatem deserunt minima quam quae qui minima.
-                        - project_id: Voluptatem deserunt minima quam quae qui minima.
+                        - project_id: Minima impedit commodi nihil.
+                        - project_id: Minima impedit commodi nihil.
+                        - project_id: Minima impedit commodi nihil.
+                    - account_type: Consectetur voluptatem deserunt minima quam.
+                      organization_id: Architecto et provident in dolores.
+                      organization_name: Corporis eius et blanditiis fugiat animi pariatur.
+                      organization_slug: Quam quas quia vel nesciunt.
+                      projects:
+                        - project_id: Minima impedit commodi nihil.
+                        - project_id: Minima impedit commodi nihil.
+                        - project_id: Minima impedit commodi nihil.
             user_email:
                 type: string
-                example: Libero corrupti consequatur beatae sint aspernatur.
+                example: Rerum eveniet dignissimos ut quo.
             user_id:
                 type: string
-                example: Quasi culpa repellat nihil harum sit.
-        example:
-            active_organization_id: Expedita non tempore maxime id.
-            active_project_id: Aut adipisci.
+                example: Corrupti quis quam similique.
+        example:
+            active_organization_id: Aut adipisci.
             organizations:
-                - account_type: Quam quas quia vel nesciunt.
-                  organization_id: Dignissimos beatae eum.
-                  organization_name: Architecto et provident in dolores.
-                  organization_slug: Corporis eius et blanditiis fugiat animi pariatur.
+                - account_type: Consectetur voluptatem deserunt minima quam.
+                  organization_id: Architecto et provident in dolores.
+                  organization_name: Corporis eius et blanditiis fugiat animi pariatur.
+                  organization_slug: Quam quas quia vel nesciunt.
                   projects:
-                    - project_id: Voluptatem deserunt minima quam quae qui minima.
-                    - project_id: Voluptatem deserunt minima quam quae qui minima.
-                    - project_id: Voluptatem deserunt minima quam quae qui minima.
-                - account_type: Quam quas quia vel nesciunt.
-                  organization_id: Dignissimos beatae eum.
-                  organization_name: Architecto et provident in dolores.
-                  organization_slug: Corporis eius et blanditiis fugiat animi pariatur.
+                    - project_id: Minima impedit commodi nihil.
+                    - project_id: Minima impedit commodi nihil.
+                    - project_id: Minima impedit commodi nihil.
+                - account_type: Consectetur voluptatem deserunt minima quam.
+                  organization_id: Architecto et provident in dolores.
+                  organization_name: Corporis eius et blanditiis fugiat animi pariatur.
+                  organization_slug: Quam quas quia vel nesciunt.
                   projects:
-                    - project_id: Voluptatem deserunt minima quam quae qui minima.
-                    - project_id: Voluptatem deserunt minima quam quae qui minima.
-                    - project_id: Voluptatem deserunt minima quam quae qui minima.
-                - account_type: Quam quas quia vel nesciunt.
-                  organization_id: Dignissimos beatae eum.
-                  organization_name: Architecto et provident in dolores.
-                  organization_slug: Corporis eius et blanditiis fugiat animi pariatur.
+                    - project_id: Minima impedit commodi nihil.
+                    - project_id: Minima impedit commodi nihil.
+                    - project_id: Minima impedit commodi nihil.
+                - account_type: Consectetur voluptatem deserunt minima quam.
+                  organization_id: Architecto et provident in dolores.
+                  organization_name: Corporis eius et blanditiis fugiat animi pariatur.
+                  organization_slug: Quam quas quia vel nesciunt.
                   projects:
-                    - project_id: Voluptatem deserunt minima quam quae qui minima.
-                    - project_id: Voluptatem deserunt minima quam quae qui minima.
-                    - project_id: Voluptatem deserunt minima quam quae qui minima.
-                - account_type: Quam quas quia vel nesciunt.
-                  organization_id: Dignissimos beatae eum.
-                  organization_name: Architecto et provident in dolores.
-                  organization_slug: Corporis eius et blanditiis fugiat animi pariatur.
+                    - project_id: Minima impedit commodi nihil.
+                    - project_id: Minima impedit commodi nihil.
+                    - project_id: Minima impedit commodi nihil.
+                - account_type: Consectetur voluptatem deserunt minima quam.
+                  organization_id: Architecto et provident in dolores.
+                  organization_name: Corporis eius et blanditiis fugiat animi pariatur.
+                  organization_slug: Quam quas quia vel nesciunt.
                   projects:
-                    - project_id: Voluptatem deserunt minima quam quae qui minima.
-                    - project_id: Voluptatem deserunt minima quam quae qui minima.
-                    - project_id: Voluptatem deserunt minima quam quae qui minima.
-            user_email: Ea amet atque ea quam quia.
-            user_id: Quas consequatur optio ut vel quia ullam.
-=======
-                    - account_type: Officia et voluptatem deserunt sed.
-                      organization_id: Dicta cum.
-                      organization_name: Et et est et eveniet.
-                      organization_slug: Exercitationem totam explicabo porro quae quasi delectus.
-                      projects:
-                        - project_id: Eius est est impedit mollitia sed delectus.
-                        - project_id: Eius est est impedit mollitia sed delectus.
-                        - project_id: Eius est est impedit mollitia sed delectus.
-                    - account_type: Officia et voluptatem deserunt sed.
-                      organization_id: Dicta cum.
-                      organization_name: Et et est et eveniet.
-                      organization_slug: Exercitationem totam explicabo porro quae quasi delectus.
-                      projects:
-                        - project_id: Eius est est impedit mollitia sed delectus.
-                        - project_id: Eius est est impedit mollitia sed delectus.
-                        - project_id: Eius est est impedit mollitia sed delectus.
-                    - account_type: Officia et voluptatem deserunt sed.
-                      organization_id: Dicta cum.
-                      organization_name: Et et est et eveniet.
-                      organization_slug: Exercitationem totam explicabo porro quae quasi delectus.
-                      projects:
-                        - project_id: Eius est est impedit mollitia sed delectus.
-                        - project_id: Eius est est impedit mollitia sed delectus.
-                        - project_id: Eius est est impedit mollitia sed delectus.
-                    - account_type: Officia et voluptatem deserunt sed.
-                      organization_id: Dicta cum.
-                      organization_name: Et et est et eveniet.
-                      organization_slug: Exercitationem totam explicabo porro quae quasi delectus.
-                      projects:
-                        - project_id: Eius est est impedit mollitia sed delectus.
-                        - project_id: Eius est est impedit mollitia sed delectus.
-                        - project_id: Eius est est impedit mollitia sed delectus.
-            user_email:
-                type: string
-                example: Quisquam error adipisci dolor.
-            user_id:
-                type: string
-                example: Nemo ipsam.
-        example:
-            active_organization_id: Et voluptates ratione.
-            organizations:
-                - account_type: Officia et voluptatem deserunt sed.
-                  organization_id: Dicta cum.
-                  organization_name: Et et est et eveniet.
-                  organization_slug: Exercitationem totam explicabo porro quae quasi delectus.
-                  projects:
-                    - project_id: Eius est est impedit mollitia sed delectus.
-                    - project_id: Eius est est impedit mollitia sed delectus.
-                    - project_id: Eius est est impedit mollitia sed delectus.
-                - account_type: Officia et voluptatem deserunt sed.
-                  organization_id: Dicta cum.
-                  organization_name: Et et est et eveniet.
-                  organization_slug: Exercitationem totam explicabo porro quae quasi delectus.
-                  projects:
-                    - project_id: Eius est est impedit mollitia sed delectus.
-                    - project_id: Eius est est impedit mollitia sed delectus.
-                    - project_id: Eius est est impedit mollitia sed delectus.
-            user_email: Cumque assumenda veniam excepturi.
-            user_id: Aut ea quia.
->>>>>>> bf4981d8
+                    - project_id: Minima impedit commodi nihil.
+                    - project_id: Minima impedit commodi nihil.
+                    - project_id: Minima impedit commodi nihil.
+            user_email: Dolores expedita non tempore maxime id.
+            user_id: Atque ea quam.
         required:
             - user_id
             - user_email
@@ -530,11 +474,7 @@
             created_at:
                 type: string
                 description: The creation date of the deployment.
-<<<<<<< HEAD
                 example: "1979-10-02T22:48:56Z"
-=======
-                example: "1973-03-14T03:48:58Z"
->>>>>>> bf4981d8
                 format: date-time
             external_id:
                 type: string
@@ -556,7 +496,6 @@
             organization_id:
                 type: string
                 description: The ID of the organization that the deployment belongs to.
-<<<<<<< HEAD
                 example: Quis est aperiam.
             project_id:
                 type: string
@@ -574,25 +513,6 @@
             organization_id: Cupiditate repudiandae ducimus.
             project_id: Fuga omnis iste.
             user_id: Ullam voluptatem quod animi tenetur nesciunt et.
-=======
-                example: Qui asperiores.
-            project_id:
-                type: string
-                description: The ID of the project that the deployment belongs to.
-                example: Voluptas dolor magnam voluptates est.
-            user_id:
-                type: string
-                description: The ID of the user that created the deployment.
-                example: Corporis labore.
-        example:
-            created_at: "1979-09-10T02:04:44Z"
-            external_id: bc5f4a555e933e6861d12edba4c2d87ef6caf8e6
-            external_url: https://github.com/golang/go/commit/bc5f4a555e933e6861d12edba4c2d87ef6caf8e6
-            id: bc5f4a555e933e6861d12edba4c2d87ef6caf8e6
-            organization_id: Et at.
-            project_id: Dolorum laudantium perferendis dolorum ut rem a.
-            user_id: Aut tenetur.
->>>>>>> bf4981d8
         required:
             - id
             - created_at
@@ -606,11 +526,7 @@
             created_at:
                 type: string
                 description: The creation date of the deployment.
-<<<<<<< HEAD
                 example: "1977-02-05T01:30:13Z"
-=======
-                example: "1974-04-24T20:27:09Z"
->>>>>>> bf4981d8
                 format: date-time
             external_id:
                 type: string
@@ -632,7 +548,6 @@
             organization_id:
                 type: string
                 description: The ID of the organization that the deployment belongs to.
-<<<<<<< HEAD
                 example: Sit ut consequatur nihil.
             project_id:
                 type: string
@@ -650,25 +565,6 @@
             organization_id: Voluptatum quae eveniet.
             project_id: Aut ratione voluptatem omnis.
             user_id: Corrupti voluptatum omnis qui quis.
-=======
-                example: Sit rerum veniam perspiciatis nostrum minus.
-            project_id:
-                type: string
-                description: The ID of the project that the deployment belongs to.
-                example: Dolore qui.
-            user_id:
-                type: string
-                description: The ID of the user that created the deployment.
-                example: Unde sint nemo rerum recusandae harum.
-        example:
-            created_at: "2014-04-30T15:27:42Z"
-            external_id: bc5f4a555e933e6861d12edba4c2d87ef6caf8e6
-            external_url: https://github.com/golang/go/commit/bc5f4a555e933e6861d12edba4c2d87ef6caf8e6
-            id: bc5f4a555e933e6861d12edba4c2d87ef6caf8e6
-            organization_id: Eveniet dignissimos.
-            project_id: Quo quod.
-            user_id: Harum nemo optio vel.
->>>>>>> bf4981d8
         required:
             - id
             - created_at
@@ -702,11 +598,7 @@
             created_at:
                 type: string
                 description: The creation date of the deployment.
-<<<<<<< HEAD
                 example: "1986-04-20T16:56:02Z"
-=======
-                example: "1998-01-11T19:52:20Z"
->>>>>>> bf4981d8
                 format: date-time
             external_id:
                 type: string
@@ -728,7 +620,6 @@
             organization_id:
                 type: string
                 description: The ID of the organization that the deployment belongs to.
-<<<<<<< HEAD
                 example: Dolorum numquam.
             project_id:
                 type: string
@@ -746,25 +637,6 @@
             organization_id: Sit enim fugiat reiciendis nisi ad excepturi.
             project_id: Laborum at.
             user_id: Et a sit voluptas ut.
-=======
-                example: Voluptate sed.
-            project_id:
-                type: string
-                description: The ID of the project that the deployment belongs to.
-                example: Eligendi est sequi aut ut et.
-            user_id:
-                type: string
-                description: The ID of the user that created the deployment.
-                example: Voluptatem aut molestiae consequuntur corrupti animi.
-        example:
-            created_at: "2004-10-29T15:11:02Z"
-            external_id: bc5f4a555e933e6861d12edba4c2d87ef6caf8e6
-            external_url: https://github.com/golang/go/commit/bc5f4a555e933e6861d12edba4c2d87ef6caf8e6
-            id: bc5f4a555e933e6861d12edba4c2d87ef6caf8e6
-            organization_id: Harum voluptates autem.
-            project_id: Consequatur consequatur minima ut odio sunt officiis.
-            user_id: Et quos quis fugit ut.
->>>>>>> bf4981d8
         required:
             - id
             - created_at
@@ -778,79 +650,79 @@
             apikey_env_var:
                 type: string
                 description: Environment variable for API key
-                example: Eius pariatur.
+                example: Et omnis non reprehenderit quo.
             bearer_env_var:
                 type: string
                 description: Environment variable for bearer token
-                example: Voluptatum illo modi aut aliquid qui est.
+                example: Ut hic quia totam cum excepturi qui.
             body_schema:
                 type: string
                 description: JSON schema for request body
+                example: Id et illum earum ipsa.
+            description:
+                type: string
+                description: Description of the tool
+                example: Odit distinctio accusantium consequatur ut.
+            headers_schema:
+                type: string
+                description: JSON schema for headers
+                example: Sed eum odit voluptatem ea libero architecto.
+            http_method:
+                type: string
+                description: HTTP method for the request
+                example: Quia odio doloremque est nihil.
+            id:
+                type: string
+                description: The ID of the HTTP tool
+                example: Sunt voluptas in.
+            name:
+                type: string
+                description: The name of the tool
+                example: Unde magni dolorem molestiae qui quisquam.
+            password_env_var:
+                type: string
+                description: Environment variable for password
+                example: Accusamus et corporis reiciendis molestias dolorem.
+            path:
+                type: string
+                description: Path for the request
+                example: Quas qui vel omnis.
+            pathparams_schema:
+                type: string
+                description: JSON schema for path parameters
+                example: Quia qui dolores ea.
+            queries_schema:
+                type: string
+                description: JSON schema for query parameters
+                example: Iusto et animi.
+            security_type:
+                type: string
+                description: Type of security (http:bearer, http:basic, apikey)
+                example: Tenetur ad ab quod.
+            server_env_var:
+                type: string
+                description: Environment variable for the server URL
+                example: Qui ea dolorum error minima eaque autem.
+            username_env_var:
+                type: string
+                description: Environment variable for username
                 example: Illum quia voluptate mollitia.
-            description:
-                type: string
-                description: Description of the tool
-                example: Quia quia voluptatum sed in et.
-            headers_schema:
-                type: string
-                description: JSON schema for headers
-                example: Tenetur ad ab quod.
-            http_method:
-                type: string
-                description: HTTP method for the request
-                example: Odit distinctio accusantium consequatur ut.
-            id:
-                type: string
-                description: The ID of the HTTP tool
-                example: Eius doloremque accusamus omnis blanditiis nobis maiores.
-            name:
-                type: string
-                description: The name of the tool
-                example: Similique qui consequatur est numquam.
-            password_env_var:
-                type: string
-                description: Environment variable for password
-                example: Unde magni dolorem molestiae qui quisquam.
-            path:
-                type: string
-                description: Path for the request
-                example: Qui ea dolorum error minima eaque autem.
-            pathparams_schema:
-                type: string
-                description: JSON schema for path parameters
-                example: Et omnis non reprehenderit quo.
-            queries_schema:
-                type: string
-                description: JSON schema for query parameters
-                example: Ut hic quia totam cum excepturi qui.
-            security_type:
-                type: string
-                description: Type of security (http:bearer, http:basic, apikey)
-                example: Qui occaecati optio ea qui.
-            server_env_var:
-                type: string
-                description: Environment variable for the server URL
-                example: Iusto ut.
-            username_env_var:
-                type: string
-                description: Environment variable for username
-                example: Sunt voluptas in.
-        example:
-            apikey_env_var: Id et illum earum ipsa.
-            bearer_env_var: Quia qui dolores ea.
-            body_schema: Dolore et nemo.
-            description: Quas qui vel omnis.
-            headers_schema: Ut est et et debitis.
-            http_method: Perspiciatis suscipit quam eveniet rerum architecto.
-            id: Accusamus et corporis reiciendis molestias dolorem.
-            name: Quia odio doloremque est nihil.
-            password_env_var: Harum ut quasi ut.
-            path: Sit dolores eaque adipisci alias quo soluta.
-            pathparams_schema: Et aut eius dolores quibusdam in.
-            queries_schema: Eligendi culpa ratione nihil sunt provident quia.
-            security_type: Iusto et animi.
-            server_env_var: Sed eum odit voluptatem ea libero architecto.
-            username_env_var: Provident quos possimus autem omnis.
+        example:
+            apikey_env_var: Et aut eius dolores quibusdam in.
+            bearer_env_var: Eligendi culpa ratione nihil sunt provident quia.
+            body_schema: Veniam ducimus ipsa recusandae accusamus.
+            description: Perspiciatis suscipit quam eveniet rerum architecto.
+            headers_schema: Quasi cum commodi sed dolor.
+            http_method: Voluptates id esse ad.
+            id: Provident quos possimus autem omnis.
+            name: Harum ut quasi ut.
+            password_env_var: Quia ducimus omnis voluptas molestias facere.
+            path: Non corrupti.
+            pathparams_schema: Nulla reiciendis.
+            queries_schema: Aliquam beatae pariatur.
+            security_type: Ut est et et debitis.
+            server_env_var: Sit dolores eaque adipisci alias quo soluta.
+            username_env_var: Dolore et nemo.
         required:
             - id
             - name
@@ -866,15 +738,9 @@
             status:
                 type: string
                 description: The status of the service.
-<<<<<<< HEAD
                 example: Consectetur ut et.
         example:
             status: Voluptatum et itaque esse.
-=======
-                example: Dolores expedita non tempore maxime id.
-        example:
-            status: Aut adipisci.
->>>>>>> bf4981d8
         required:
             - status
     ListDeploymentResult:
@@ -887,7 +753,6 @@
                     $ref: '#/definitions/Deployment'
                 description: A list of deployments
                 example:
-<<<<<<< HEAD
                     - created_at: "2008-07-29T03:32:37Z"
                       external_id: bc5f4a555e933e6861d12edba4c2d87ef6caf8e6
                       external_url: https://github.com/golang/go/commit/bc5f4a555e933e6861d12edba4c2d87ef6caf8e6
@@ -909,36 +774,12 @@
                       organization_id: Enim illum molestiae ut ea excepturi ad.
                       project_id: Consectetur enim cum.
                       user_id: Et asperiores tempore blanditiis esse eos.
-=======
-                    - created_at: "2014-11-18T06:03:49Z"
-                      external_id: bc5f4a555e933e6861d12edba4c2d87ef6caf8e6
-                      external_url: https://github.com/golang/go/commit/bc5f4a555e933e6861d12edba4c2d87ef6caf8e6
-                      id: bc5f4a555e933e6861d12edba4c2d87ef6caf8e6
-                      organization_id: Quia non assumenda inventore.
-                      project_id: Et illum et perspiciatis perferendis.
-                      user_id: Est officiis natus.
-                    - created_at: "2014-11-18T06:03:49Z"
-                      external_id: bc5f4a555e933e6861d12edba4c2d87ef6caf8e6
-                      external_url: https://github.com/golang/go/commit/bc5f4a555e933e6861d12edba4c2d87ef6caf8e6
-                      id: bc5f4a555e933e6861d12edba4c2d87ef6caf8e6
-                      organization_id: Quia non assumenda inventore.
-                      project_id: Et illum et perspiciatis perferendis.
-                      user_id: Est officiis natus.
-                    - created_at: "2014-11-18T06:03:49Z"
-                      external_id: bc5f4a555e933e6861d12edba4c2d87ef6caf8e6
-                      external_url: https://github.com/golang/go/commit/bc5f4a555e933e6861d12edba4c2d87ef6caf8e6
-                      id: bc5f4a555e933e6861d12edba4c2d87ef6caf8e6
-                      organization_id: Quia non assumenda inventore.
-                      project_id: Et illum et perspiciatis perferendis.
-                      user_id: Est officiis natus.
->>>>>>> bf4981d8
             next_cursor:
                 type: string
                 description: The cursor to fetch results from
                 example: 01jp3f054qc02gbcmpp0qmyzed
         example:
             items:
-<<<<<<< HEAD
                 - created_at: "2008-07-29T03:32:37Z"
                   external_id: bc5f4a555e933e6861d12edba4c2d87ef6caf8e6
                   external_url: https://github.com/golang/go/commit/bc5f4a555e933e6861d12edba4c2d87ef6caf8e6
@@ -960,29 +801,6 @@
                   organization_id: Enim illum molestiae ut ea excepturi ad.
                   project_id: Consectetur enim cum.
                   user_id: Et asperiores tempore blanditiis esse eos.
-=======
-                - created_at: "2014-11-18T06:03:49Z"
-                  external_id: bc5f4a555e933e6861d12edba4c2d87ef6caf8e6
-                  external_url: https://github.com/golang/go/commit/bc5f4a555e933e6861d12edba4c2d87ef6caf8e6
-                  id: bc5f4a555e933e6861d12edba4c2d87ef6caf8e6
-                  organization_id: Quia non assumenda inventore.
-                  project_id: Et illum et perspiciatis perferendis.
-                  user_id: Est officiis natus.
-                - created_at: "2014-11-18T06:03:49Z"
-                  external_id: bc5f4a555e933e6861d12edba4c2d87ef6caf8e6
-                  external_url: https://github.com/golang/go/commit/bc5f4a555e933e6861d12edba4c2d87ef6caf8e6
-                  id: bc5f4a555e933e6861d12edba4c2d87ef6caf8e6
-                  organization_id: Quia non assumenda inventore.
-                  project_id: Et illum et perspiciatis perferendis.
-                  user_id: Est officiis natus.
-                - created_at: "2014-11-18T06:03:49Z"
-                  external_id: bc5f4a555e933e6861d12edba4c2d87ef6caf8e6
-                  external_url: https://github.com/golang/go/commit/bc5f4a555e933e6861d12edba4c2d87ef6caf8e6
-                  id: bc5f4a555e933e6861d12edba4c2d87ef6caf8e6
-                  organization_id: Quia non assumenda inventore.
-                  project_id: Et illum et perspiciatis perferendis.
-                  user_id: Est officiis natus.
->>>>>>> bf4981d8
             next_cursor: 01jp3f054qc02gbcmpp0qmyzed
         required:
             - items
@@ -996,78 +814,74 @@
                     $ref: '#/definitions/Toolset'
                 description: The list of toolsets
                 example:
-                    - created_at: Perspiciatis sed facere sed.
-                      description: Magni et quia consectetur voluptatibus voluptas iusto.
+                    - created_at: Illo qui et est aut dolores.
+                      description: Facere sed fuga corrupti.
                       http_tool_ids:
-                        - Deleniti sint.
-                        - Consequatur dolorum autem ut totam sint.
-                      id: Cum dignissimos quis modi velit maiores.
-                      name: Reiciendis aspernatur.
-                      organization_id: Nihil mollitia.
-                      project_id: Ab dolorum repellendus aspernatur voluptatem aspernatur.
-                      updated_at: Corrupti harum voluptates autem impedit consequatur consequatur.
-                    - created_at: Perspiciatis sed facere sed.
-                      description: Magni et quia consectetur voluptatibus voluptas iusto.
+                        - Autem impedit consequatur.
+                        - Minima ut odio sunt officiis.
+                        - Et quos quis fugit ut.
+                      id: Reiciendis aspernatur.
+                      name: Autem ut totam sint assumenda perspiciatis.
+                      organization_id: Sit deleniti sint enim consequatur.
+                      project_id: Magni et quia consectetur voluptatibus voluptas iusto.
+                      updated_at: Amet perspiciatis.
+                    - created_at: Illo qui et est aut dolores.
+                      description: Facere sed fuga corrupti.
                       http_tool_ids:
-                        - Deleniti sint.
-                        - Consequatur dolorum autem ut totam sint.
-                      id: Cum dignissimos quis modi velit maiores.
-                      name: Reiciendis aspernatur.
-                      organization_id: Nihil mollitia.
-                      project_id: Ab dolorum repellendus aspernatur voluptatem aspernatur.
-                      updated_at: Corrupti harum voluptates autem impedit consequatur consequatur.
-                    - created_at: Perspiciatis sed facere sed.
-                      description: Magni et quia consectetur voluptatibus voluptas iusto.
-                      http_tool_ids:
-                        - Deleniti sint.
-                        - Consequatur dolorum autem ut totam sint.
-                      id: Cum dignissimos quis modi velit maiores.
-                      name: Reiciendis aspernatur.
-                      organization_id: Nihil mollitia.
-                      project_id: Ab dolorum repellendus aspernatur voluptatem aspernatur.
-                      updated_at: Corrupti harum voluptates autem impedit consequatur consequatur.
-                    - created_at: Perspiciatis sed facere sed.
-                      description: Magni et quia consectetur voluptatibus voluptas iusto.
-                      http_tool_ids:
-                        - Deleniti sint.
-                        - Consequatur dolorum autem ut totam sint.
-                      id: Cum dignissimos quis modi velit maiores.
-                      name: Reiciendis aspernatur.
-                      organization_id: Nihil mollitia.
-                      project_id: Ab dolorum repellendus aspernatur voluptatem aspernatur.
-                      updated_at: Corrupti harum voluptates autem impedit consequatur consequatur.
+                        - Autem impedit consequatur.
+                        - Minima ut odio sunt officiis.
+                        - Et quos quis fugit ut.
+                      id: Reiciendis aspernatur.
+                      name: Autem ut totam sint assumenda perspiciatis.
+                      organization_id: Sit deleniti sint enim consequatur.
+                      project_id: Magni et quia consectetur voluptatibus voluptas iusto.
+                      updated_at: Amet perspiciatis.
         example:
             toolsets:
-                - created_at: Perspiciatis sed facere sed.
-                  description: Magni et quia consectetur voluptatibus voluptas iusto.
+                - created_at: Illo qui et est aut dolores.
+                  description: Facere sed fuga corrupti.
                   http_tool_ids:
-                    - Deleniti sint.
-                    - Consequatur dolorum autem ut totam sint.
-                  id: Cum dignissimos quis modi velit maiores.
-                  name: Reiciendis aspernatur.
-                  organization_id: Nihil mollitia.
-                  project_id: Ab dolorum repellendus aspernatur voluptatem aspernatur.
-                  updated_at: Corrupti harum voluptates autem impedit consequatur consequatur.
-                - created_at: Perspiciatis sed facere sed.
-                  description: Magni et quia consectetur voluptatibus voluptas iusto.
+                    - Autem impedit consequatur.
+                    - Minima ut odio sunt officiis.
+                    - Et quos quis fugit ut.
+                  id: Reiciendis aspernatur.
+                  name: Autem ut totam sint assumenda perspiciatis.
+                  organization_id: Sit deleniti sint enim consequatur.
+                  project_id: Magni et quia consectetur voluptatibus voluptas iusto.
+                  updated_at: Amet perspiciatis.
+                - created_at: Illo qui et est aut dolores.
+                  description: Facere sed fuga corrupti.
                   http_tool_ids:
-                    - Deleniti sint.
-                    - Consequatur dolorum autem ut totam sint.
-                  id: Cum dignissimos quis modi velit maiores.
-                  name: Reiciendis aspernatur.
-                  organization_id: Nihil mollitia.
-                  project_id: Ab dolorum repellendus aspernatur voluptatem aspernatur.
-                  updated_at: Corrupti harum voluptates autem impedit consequatur consequatur.
-                - created_at: Perspiciatis sed facere sed.
-                  description: Magni et quia consectetur voluptatibus voluptas iusto.
+                    - Autem impedit consequatur.
+                    - Minima ut odio sunt officiis.
+                    - Et quos quis fugit ut.
+                  id: Reiciendis aspernatur.
+                  name: Autem ut totam sint assumenda perspiciatis.
+                  organization_id: Sit deleniti sint enim consequatur.
+                  project_id: Magni et quia consectetur voluptatibus voluptas iusto.
+                  updated_at: Amet perspiciatis.
+                - created_at: Illo qui et est aut dolores.
+                  description: Facere sed fuga corrupti.
                   http_tool_ids:
-                    - Deleniti sint.
-                    - Consequatur dolorum autem ut totam sint.
-                  id: Cum dignissimos quis modi velit maiores.
-                  name: Reiciendis aspernatur.
-                  organization_id: Nihil mollitia.
-                  project_id: Ab dolorum repellendus aspernatur voluptatem aspernatur.
-                  updated_at: Corrupti harum voluptates autem impedit consequatur consequatur.
+                    - Autem impedit consequatur.
+                    - Minima ut odio sunt officiis.
+                    - Et quos quis fugit ut.
+                  id: Reiciendis aspernatur.
+                  name: Autem ut totam sint assumenda perspiciatis.
+                  organization_id: Sit deleniti sint enim consequatur.
+                  project_id: Magni et quia consectetur voluptatibus voluptas iusto.
+                  updated_at: Amet perspiciatis.
+                - created_at: Illo qui et est aut dolores.
+                  description: Facere sed fuga corrupti.
+                  http_tool_ids:
+                    - Autem impedit consequatur.
+                    - Minima ut odio sunt officiis.
+                    - Et quos quis fugit ut.
+                  id: Reiciendis aspernatur.
+                  name: Autem ut totam sint assumenda perspiciatis.
+                  organization_id: Sit deleniti sint enim consequatur.
+                  project_id: Magni et quia consectetur voluptatibus voluptas iusto.
+                  updated_at: Amet perspiciatis.
         required:
             - toolsets
     OpenAPI3P1ParameterSchema:
@@ -1086,42 +900,25 @@
             description:
                 type: string
                 description: A brief description of the parameter.
-<<<<<<< HEAD
                 example: Explicabo vitae impedit accusamus voluptas in.
             example:
                 description: An example value for the parameter.
                 example: Corrupti perferendis voluptatem.
-=======
-                example: Ea libero non et in.
-            example:
-                description: An example value for the parameter.
-                example: Labore iusto at praesentium voluptates error.
->>>>>>> bf4981d8
             examples:
                 type: object
                 description: Examples of the parameter.
                 example:
-<<<<<<< HEAD
                     Consequuntur est sit.: Non debitis.
                     Libero corporis quia vel qui suscipit.: Ex perferendis assumenda distinctio delectus.
-=======
-                    Officiis dignissimos distinctio mollitia tempora maiores ea.: Dolor maxime quam vel ut.
-                    Qui dolorem natus porro aut.: Eveniet repellat voluptatem aliquid non.
-                    Sapiente atque ut minima quia iure sequi.: Voluptas unde laboriosam laborum sint quasi itaque.
->>>>>>> bf4981d8
                 additionalProperties: true
             explode:
                 type: boolean
                 description: Whether the parameter is exploded.
-                example: false
+                example: true
             in:
                 type: string
                 description: The location of the parameter in an HTTP request.
-<<<<<<< HEAD
                 example: cookie
-=======
-                example: query
->>>>>>> bf4981d8
                 enum:
                     - query
                     - header
@@ -1130,11 +927,7 @@
             name:
                 type: string
                 description: The name of the parameter.
-<<<<<<< HEAD
                 example: Aut qui possimus aspernatur porro.
-=======
-                example: Quibusdam deleniti qui ab in quisquam saepe.
->>>>>>> bf4981d8
             required:
                 type: boolean
                 description: Whether the parameter is required.
@@ -1155,7 +948,6 @@
                     - pipeDelimited
                     - deepObject
         example:
-<<<<<<< HEAD
             allowReserved: true
             deprecated: false
             description: Sed blanditiis qui mollitia molestias iste mollitia.
@@ -1170,20 +962,6 @@
             required: false
             schema: '{"name":"example","email":"mail@example.com"}'
             style: simple
-=======
-            allowReserved: false
-            deprecated: true
-            description: Aut similique nostrum.
-            example: Sequi maxime.
-            examples:
-                Quas dolor mollitia laboriosam.: Ullam doloribus ut quaerat aut ipsum.
-            explode: true
-            in: query
-            name: Qui ea aut.
-            required: false
-            schema: '{"name":"example","email":"mail@example.com"}'
-            style: deepObject
->>>>>>> bf4981d8
         required:
             - name
             - in
@@ -1205,33 +983,20 @@
                 type: object
                 description: A map of header schemas to send with the HTTP request.
                 example:
-<<<<<<< HEAD
                     Itaque totam quae asperiores modi nobis dicta.:
                         allowReserved: true
                         deprecated: false
-                        description: Officia iste id dolorem aspernatur.
-                        example: Enim quos earum optio quasi rem quia.
+                        description: Dolorem aspernatur ut et sint.
+                        example: Earum optio quasi rem quia ipsa voluptas.
                         examples:
                             Exercitationem et reprehenderit ea architecto.: Consequatur culpa et rerum tenetur fugiat.
-                            Inventore molestias nihil sed repellat enim nam.: Animi consequatur quibusdam.
-                        explode: false
-                        in: header
-                        name: Ipsam velit quis id.
-=======
-                    Magnam nostrum aut sunt itaque.:
-                        allowReserved: false
-                        deprecated: true
-                        description: Odio voluptate et qui non dolores.
-                        example: Necessitatibus dolor accusantium amet.
-                        examples:
-                            Sapiente ut necessitatibus numquam reiciendis.: Praesentium cupiditate atque iusto vitae atque.
-                        explode: false
+                            Nihil sed repellat enim nam.: Animi consequatur quibusdam.
+                        explode: true
                         in: cookie
-                        name: Quis distinctio hic aperiam.
->>>>>>> bf4981d8
-                        required: false
+                        name: Id incidunt officia iste.
+                        required: true
                         schema: '{"name":"example","email":"mail@example.com"}'
-                        style: deepObject
+                        style: spaceDelimited
                 additionalProperties:
                     $ref: '#/definitions/OpenAPI3P1ParameterSchema'
             kind:
@@ -1266,158 +1031,89 @@
                 type: object
                 description: A map of path parameters to interpolate into the path of the HTTP request.
                 example:
-<<<<<<< HEAD
                     Hic voluptatem minima quia.:
                         allowReserved: true
                         deprecated: false
-                        description: Officia iste id dolorem aspernatur.
-                        example: Enim quos earum optio quasi rem quia.
+                        description: Dolorem aspernatur ut et sint.
+                        example: Earum optio quasi rem quia ipsa voluptas.
                         examples:
                             Exercitationem et reprehenderit ea architecto.: Consequatur culpa et rerum tenetur fugiat.
-                            Inventore molestias nihil sed repellat enim nam.: Animi consequatur quibusdam.
-                        explode: false
-                        in: header
-                        name: Ipsam velit quis id.
-                        required: false
+                            Nihil sed repellat enim nam.: Animi consequatur quibusdam.
+                        explode: true
+                        in: cookie
+                        name: Id incidunt officia iste.
+                        required: true
                         schema: '{"name":"example","email":"mail@example.com"}'
-                        style: deepObject
+                        style: spaceDelimited
                     Ut tempora.:
                         allowReserved: true
                         deprecated: false
-                        description: Officia iste id dolorem aspernatur.
-                        example: Enim quos earum optio quasi rem quia.
+                        description: Dolorem aspernatur ut et sint.
+                        example: Earum optio quasi rem quia ipsa voluptas.
                         examples:
                             Exercitationem et reprehenderit ea architecto.: Consequatur culpa et rerum tenetur fugiat.
-                            Inventore molestias nihil sed repellat enim nam.: Animi consequatur quibusdam.
-                        explode: false
-                        in: header
-                        name: Ipsam velit quis id.
-=======
-                    Ea et esse aliquam error.:
-                        allowReserved: false
-                        deprecated: true
-                        description: Odio voluptate et qui non dolores.
-                        example: Necessitatibus dolor accusantium amet.
-                        examples:
-                            Sapiente ut necessitatibus numquam reiciendis.: Praesentium cupiditate atque iusto vitae atque.
-                        explode: false
+                            Nihil sed repellat enim nam.: Animi consequatur quibusdam.
+                        explode: true
                         in: cookie
-                        name: Quis distinctio hic aperiam.
-                        required: false
+                        name: Id incidunt officia iste.
+                        required: true
                         schema: '{"name":"example","email":"mail@example.com"}'
-                        style: simple
-                    Enim nostrum.:
-                        allowReserved: false
-                        deprecated: true
-                        description: Odio voluptate et qui non dolores.
-                        example: Necessitatibus dolor accusantium amet.
-                        examples:
-                            Sapiente ut necessitatibus numquam reiciendis.: Praesentium cupiditate atque iusto vitae atque.
-                        explode: false
-                        in: cookie
-                        name: Quis distinctio hic aperiam.
-                        required: false
-                        schema: '{"name":"example","email":"mail@example.com"}'
-                        style: simple
-                    Iure maxime error voluptatum dolore debitis.:
-                        allowReserved: false
-                        deprecated: true
-                        description: Odio voluptate et qui non dolores.
-                        example: Necessitatibus dolor accusantium amet.
-                        examples:
-                            Sapiente ut necessitatibus numquam reiciendis.: Praesentium cupiditate atque iusto vitae atque.
-                        explode: false
-                        in: cookie
-                        name: Quis distinctio hic aperiam.
->>>>>>> bf4981d8
-                        required: false
-                        schema: '{"name":"example","email":"mail@example.com"}'
-                        style: deepObject
+                        style: spaceDelimited
                 additionalProperties:
                     $ref: '#/definitions/OpenAPI3P1ParameterSchema'
             query_parameters:
                 type: object
                 description: A map of query parameters to send with the HTTP request.
                 example:
-<<<<<<< HEAD
                     Eos quasi necessitatibus qui repudiandae magni ea.:
                         allowReserved: true
                         deprecated: false
-                        description: Officia iste id dolorem aspernatur.
-                        example: Enim quos earum optio quasi rem quia.
+                        description: Dolorem aspernatur ut et sint.
+                        example: Earum optio quasi rem quia ipsa voluptas.
                         examples:
                             Exercitationem et reprehenderit ea architecto.: Consequatur culpa et rerum tenetur fugiat.
-                            Inventore molestias nihil sed repellat enim nam.: Animi consequatur quibusdam.
-                        explode: false
-                        in: header
-                        name: Ipsam velit quis id.
-                        required: false
+                            Nihil sed repellat enim nam.: Animi consequatur quibusdam.
+                        explode: true
+                        in: cookie
+                        name: Id incidunt officia iste.
+                        required: true
                         schema: '{"name":"example","email":"mail@example.com"}'
-                        style: deepObject
+                        style: spaceDelimited
                     Est voluptas explicabo et consequatur consequatur.:
                         allowReserved: true
                         deprecated: false
-                        description: Officia iste id dolorem aspernatur.
-                        example: Enim quos earum optio quasi rem quia.
+                        description: Dolorem aspernatur ut et sint.
+                        example: Earum optio quasi rem quia ipsa voluptas.
                         examples:
                             Exercitationem et reprehenderit ea architecto.: Consequatur culpa et rerum tenetur fugiat.
-                            Inventore molestias nihil sed repellat enim nam.: Animi consequatur quibusdam.
-                        explode: false
-                        in: header
-                        name: Ipsam velit quis id.
-=======
-                    Sunt tenetur sit accusantium.:
-                        allowReserved: false
-                        deprecated: true
-                        description: Odio voluptate et qui non dolores.
-                        example: Necessitatibus dolor accusantium amet.
-                        examples:
-                            Sapiente ut necessitatibus numquam reiciendis.: Praesentium cupiditate atque iusto vitae atque.
-                        explode: false
+                            Nihil sed repellat enim nam.: Animi consequatur quibusdam.
+                        explode: true
                         in: cookie
-                        name: Quis distinctio hic aperiam.
-                        required: false
+                        name: Id incidunt officia iste.
+                        required: true
                         schema: '{"name":"example","email":"mail@example.com"}'
-                        style: simple
-                    Ut consectetur et ut velit iure veniam.:
-                        allowReserved: false
-                        deprecated: true
-                        description: Odio voluptate et qui non dolores.
-                        example: Necessitatibus dolor accusantium amet.
-                        examples:
-                            Sapiente ut necessitatibus numquam reiciendis.: Praesentium cupiditate atque iusto vitae atque.
-                        explode: false
-                        in: cookie
-                        name: Quis distinctio hic aperiam.
->>>>>>> bf4981d8
-                        required: false
-                        schema: '{"name":"example","email":"mail@example.com"}'
-                        style: deepObject
+                        style: spaceDelimited
                     Ut dolorum velit.:
                         allowReserved: true
                         deprecated: false
-                        description: Officia iste id dolorem aspernatur.
-                        example: Enim quos earum optio quasi rem quia.
+                        description: Dolorem aspernatur ut et sint.
+                        example: Earum optio quasi rem quia ipsa voluptas.
                         examples:
                             Exercitationem et reprehenderit ea architecto.: Consequatur culpa et rerum tenetur fugiat.
-                            Inventore molestias nihil sed repellat enim nam.: Animi consequatur quibusdam.
-                        explode: false
-                        in: header
-                        name: Ipsam velit quis id.
-                        required: false
+                            Nihil sed repellat enim nam.: Animi consequatur quibusdam.
+                        explode: true
+                        in: cookie
+                        name: Id incidunt officia iste.
+                        required: true
                         schema: '{"name":"example","email":"mail@example.com"}'
-                        style: deepObject
+                        style: spaceDelimited
                 additionalProperties:
                     $ref: '#/definitions/OpenAPI3P1ParameterSchema'
             tags:
                 type: array
                 items:
                     type: string
-<<<<<<< HEAD
                     example: r
-=======
-                    example: l
->>>>>>> bf4981d8
                     pattern: ^[a-z](?:[a-z0-9_-]*[a-z0-9])?$
                 description: The tags that are associated with the tool.
                 default: []
@@ -1442,62 +1138,32 @@
         properties:
             account_type:
                 type: string
-<<<<<<< HEAD
+                example: Iste inventore harum ex.
+            organization_id:
+                type: string
+                example: Qui et autem vel eos.
+            organization_name:
+                type: string
                 example: Nisi voluptatum.
-            organization_id:
-                type: string
-                example: Similique dolores rerum eveniet dignissimos ut quo.
-            organization_name:
-                type: string
-                example: Non harum nemo optio vel magnam.
             organization_slug:
                 type: string
-                example: Qui et autem vel eos.
-=======
-                example: Modi laudantium consequatur placeat.
-            organization_id:
-                type: string
-                example: Harum et.
-            organization_name:
-                type: string
-                example: Magnam dolor id totam inventore officiis quia.
-            organization_slug:
-                type: string
-                example: Laudantium quia animi praesentium quas vitae esse.
->>>>>>> bf4981d8
+                example: Ut voluptatem ut omnis sit et.
             projects:
                 type: array
                 items:
                     $ref: '#/definitions/Project'
                 example:
-<<<<<<< HEAD
-                    - project_id: Voluptatem deserunt minima quam quae qui minima.
-                    - project_id: Voluptatem deserunt minima quam quae qui minima.
-                    - project_id: Voluptatem deserunt minima quam quae qui minima.
-                    - project_id: Voluptatem deserunt minima quam quae qui minima.
-        example:
-            account_type: Sunt amet excepturi quia et.
-            organization_id: Non consequatur quos.
-            organization_name: Voluptatem quidem quaerat rem non quae.
-            organization_slug: Ut sit.
+                    - project_id: Minima impedit commodi nihil.
+                    - project_id: Minima impedit commodi nihil.
+        example:
+            account_type: Quas consequatur optio ut vel quia ullam.
+            organization_id: Sit incidunt.
+            organization_name: Amet excepturi quia.
+            organization_slug: Fuga temporibus.
             projects:
-                - project_id: Voluptatem deserunt minima quam quae qui minima.
-                - project_id: Voluptatem deserunt minima quam quae qui minima.
-=======
-                    - project_id: Eius est est impedit mollitia sed delectus.
-                    - project_id: Eius est est impedit mollitia sed delectus.
-                    - project_id: Eius est est impedit mollitia sed delectus.
-        example:
-            account_type: Eos rerum at.
-            organization_id: Ad excepturi consectetur.
-            organization_name: Cum omnis et.
-            organization_slug: Tempore blanditiis esse.
-            projects:
-                - project_id: Eius est est impedit mollitia sed delectus.
-                - project_id: Eius est est impedit mollitia sed delectus.
-                - project_id: Eius est est impedit mollitia sed delectus.
-                - project_id: Eius est est impedit mollitia sed delectus.
->>>>>>> bf4981d8
+                - project_id: Minima impedit commodi nihil.
+                - project_id: Minima impedit commodi nihil.
+                - project_id: Minima impedit commodi nihil.
         required:
             - organization_id
             - organization_name
@@ -1510,10 +1176,9 @@
         properties:
             project_id:
                 type: string
-<<<<<<< HEAD
-                example: Ut voluptatem ut omnis sit et.
-        example:
-            project_id: Iste inventore harum ex.
+                example: Consequatur non consequatur.
+        example:
+            project_id: Recusandae voluptatem quidem quaerat rem non quae.
         required:
             - project_id
     Toolset:
@@ -1584,171 +1249,151 @@
             created_at:
                 type: string
                 description: When the toolset was created
-                example: Ducimus omnis voluptas molestias facere.
+                example: Ipsa dolores vero.
             description:
                 type: string
                 description: Description of the toolset
-                example: Error dolores occaecati.
+                example: Eius pariatur.
             http_tools:
                 type: array
                 items:
                     $ref: '#/definitions/HTTPToolDefinition'
                 description: The HTTP tools in this toolset
                 example:
-                    - apikey_env_var: Et aut consequatur.
-                      bearer_env_var: Et aut consequatur provident animi.
-                      body_schema: Quis unde sit rerum.
-                      description: Quia deserunt et at et.
-                      headers_schema: Quis enim error labore vero ut.
-                      http_method: Ullam quod occaecati consectetur voluptatem animi aut.
-                      id: Architecto odit quo.
-                      name: Deserunt tenetur.
-                      password_env_var: Eos dignissimos suscipit architecto culpa praesentium.
-                      path: Non temporibus at expedita magni perferendis amet.
-                      pathparams_schema: Repellendus vel sed.
-                      queries_schema: Iure perferendis et deleniti quia.
-                      security_type: Aut tenetur.
-                      server_env_var: Laudantium perferendis dolorum ut rem a.
-                      username_env_var: Accusantium occaecati eum in voluptatum nemo mollitia.
-                    - apikey_env_var: Et aut consequatur.
-                      bearer_env_var: Et aut consequatur provident animi.
-                      body_schema: Quis unde sit rerum.
-                      description: Quia deserunt et at et.
-                      headers_schema: Quis enim error labore vero ut.
-                      http_method: Ullam quod occaecati consectetur voluptatem animi aut.
-                      id: Architecto odit quo.
-                      name: Deserunt tenetur.
-                      password_env_var: Eos dignissimos suscipit architecto culpa praesentium.
-                      path: Non temporibus at expedita magni perferendis amet.
-                      pathparams_schema: Repellendus vel sed.
-                      queries_schema: Iure perferendis et deleniti quia.
-                      security_type: Aut tenetur.
-                      server_env_var: Laudantium perferendis dolorum ut rem a.
-                      username_env_var: Accusantium occaecati eum in voluptatum nemo mollitia.
-                    - apikey_env_var: Et aut consequatur.
-                      bearer_env_var: Et aut consequatur provident animi.
-                      body_schema: Quis unde sit rerum.
-                      description: Quia deserunt et at et.
-                      headers_schema: Quis enim error labore vero ut.
-                      http_method: Ullam quod occaecati consectetur voluptatem animi aut.
-                      id: Architecto odit quo.
-                      name: Deserunt tenetur.
-                      password_env_var: Eos dignissimos suscipit architecto culpa praesentium.
-                      path: Non temporibus at expedita magni perferendis amet.
-                      pathparams_schema: Repellendus vel sed.
-                      queries_schema: Iure perferendis et deleniti quia.
-                      security_type: Aut tenetur.
-                      server_env_var: Laudantium perferendis dolorum ut rem a.
-                      username_env_var: Accusantium occaecati eum in voluptatum nemo mollitia.
-                    - apikey_env_var: Et aut consequatur.
-                      bearer_env_var: Et aut consequatur provident animi.
-                      body_schema: Quis unde sit rerum.
-                      description: Quia deserunt et at et.
-                      headers_schema: Quis enim error labore vero ut.
-                      http_method: Ullam quod occaecati consectetur voluptatem animi aut.
-                      id: Architecto odit quo.
-                      name: Deserunt tenetur.
-                      password_env_var: Eos dignissimos suscipit architecto culpa praesentium.
-                      path: Non temporibus at expedita magni perferendis amet.
-                      pathparams_schema: Repellendus vel sed.
-                      queries_schema: Iure perferendis et deleniti quia.
-                      security_type: Aut tenetur.
-                      server_env_var: Laudantium perferendis dolorum ut rem a.
-                      username_env_var: Accusantium occaecati eum in voluptatum nemo mollitia.
+                    - apikey_env_var: Quis enim error labore vero ut.
+                      bearer_env_var: Non temporibus at expedita magni perferendis amet.
+                      body_schema: Rerum debitis culpa molestiae.
+                      description: Accusantium occaecati eum in voluptatum nemo mollitia.
+                      headers_schema: Unde sint nemo rerum recusandae harum.
+                      http_method: Quis unde sit rerum.
+                      id: Et aut consequatur provident animi.
+                      name: Et aut consequatur.
+                      password_env_var: Repellendus vel sed.
+                      path: Perspiciatis nostrum minus repellendus dolore qui.
+                      pathparams_schema: Nobis enim quas dolorem et inventore.
+                      queries_schema: Sapiente aliquam sit aperiam.
+                      security_type: Ullam quod occaecati consectetur voluptatem animi aut.
+                      server_env_var: Eos dignissimos suscipit architecto culpa praesentium.
+                      username_env_var: Iure perferendis et deleniti quia.
+                    - apikey_env_var: Quis enim error labore vero ut.
+                      bearer_env_var: Non temporibus at expedita magni perferendis amet.
+                      body_schema: Rerum debitis culpa molestiae.
+                      description: Accusantium occaecati eum in voluptatum nemo mollitia.
+                      headers_schema: Unde sint nemo rerum recusandae harum.
+                      http_method: Quis unde sit rerum.
+                      id: Et aut consequatur provident animi.
+                      name: Et aut consequatur.
+                      password_env_var: Repellendus vel sed.
+                      path: Perspiciatis nostrum minus repellendus dolore qui.
+                      pathparams_schema: Nobis enim quas dolorem et inventore.
+                      queries_schema: Sapiente aliquam sit aperiam.
+                      security_type: Ullam quod occaecati consectetur voluptatem animi aut.
+                      server_env_var: Eos dignissimos suscipit architecto culpa praesentium.
+                      username_env_var: Iure perferendis et deleniti quia.
+                    - apikey_env_var: Quis enim error labore vero ut.
+                      bearer_env_var: Non temporibus at expedita magni perferendis amet.
+                      body_schema: Rerum debitis culpa molestiae.
+                      description: Accusantium occaecati eum in voluptatum nemo mollitia.
+                      headers_schema: Unde sint nemo rerum recusandae harum.
+                      http_method: Quis unde sit rerum.
+                      id: Et aut consequatur provident animi.
+                      name: Et aut consequatur.
+                      password_env_var: Repellendus vel sed.
+                      path: Perspiciatis nostrum minus repellendus dolore qui.
+                      pathparams_schema: Nobis enim quas dolorem et inventore.
+                      queries_schema: Sapiente aliquam sit aperiam.
+                      security_type: Ullam quod occaecati consectetur voluptatem animi aut.
+                      server_env_var: Eos dignissimos suscipit architecto culpa praesentium.
+                      username_env_var: Iure perferendis et deleniti quia.
+                    - apikey_env_var: Quis enim error labore vero ut.
+                      bearer_env_var: Non temporibus at expedita magni perferendis amet.
+                      body_schema: Rerum debitis culpa molestiae.
+                      description: Accusantium occaecati eum in voluptatum nemo mollitia.
+                      headers_schema: Unde sint nemo rerum recusandae harum.
+                      http_method: Quis unde sit rerum.
+                      id: Et aut consequatur provident animi.
+                      name: Et aut consequatur.
+                      password_env_var: Repellendus vel sed.
+                      path: Perspiciatis nostrum minus repellendus dolore qui.
+                      pathparams_schema: Nobis enim quas dolorem et inventore.
+                      queries_schema: Sapiente aliquam sit aperiam.
+                      security_type: Ullam quod occaecati consectetur voluptatem animi aut.
+                      server_env_var: Eos dignissimos suscipit architecto culpa praesentium.
+                      username_env_var: Iure perferendis et deleniti quia.
             id:
                 type: string
                 description: The ID of the toolset
-                example: Id ipsa quo.
+                example: Quia voluptatum sed in et.
             name:
                 type: string
                 description: The name of the toolset
-                example: Numquam ipsam nihil ipsam.
+                example: Voluptatum illo modi aut aliquid qui est.
             organization_id:
                 type: string
                 description: The organization ID this toolset belongs to
-                example: Sit pariatur perferendis rem.
+                example: Qui occaecati optio ea qui.
             project_id:
                 type: string
                 description: The project ID this toolset belongs to
-                example: Iure omnis tenetur.
+                example: Iusto ut.
             updated_at:
                 type: string
                 description: When the toolset was last updated
-                example: Voluptates id esse ad.
-        example:
-            created_at: Ipsa dolores vero.
-            description: Veniam ducimus ipsa recusandae accusamus.
+                example: Architecto est.
+        example:
+            created_at: Qui suscipit ut illo quam assumenda distinctio.
+            description: Atque aut ipsam saepe earum sit accusamus.
             http_tools:
-                - apikey_env_var: Et aut consequatur.
-                  bearer_env_var: Et aut consequatur provident animi.
-                  body_schema: Quis unde sit rerum.
-                  description: Quia deserunt et at et.
-                  headers_schema: Quis enim error labore vero ut.
-                  http_method: Ullam quod occaecati consectetur voluptatem animi aut.
-                  id: Architecto odit quo.
-                  name: Deserunt tenetur.
-                  password_env_var: Eos dignissimos suscipit architecto culpa praesentium.
-                  path: Non temporibus at expedita magni perferendis amet.
-                  pathparams_schema: Repellendus vel sed.
-                  queries_schema: Iure perferendis et deleniti quia.
-                  security_type: Aut tenetur.
-                  server_env_var: Laudantium perferendis dolorum ut rem a.
-                  username_env_var: Accusantium occaecati eum in voluptatum nemo mollitia.
-                - apikey_env_var: Et aut consequatur.
-                  bearer_env_var: Et aut consequatur provident animi.
-                  body_schema: Quis unde sit rerum.
-                  description: Quia deserunt et at et.
-                  headers_schema: Quis enim error labore vero ut.
-                  http_method: Ullam quod occaecati consectetur voluptatem animi aut.
-                  id: Architecto odit quo.
-                  name: Deserunt tenetur.
-                  password_env_var: Eos dignissimos suscipit architecto culpa praesentium.
-                  path: Non temporibus at expedita magni perferendis amet.
-                  pathparams_schema: Repellendus vel sed.
-                  queries_schema: Iure perferendis et deleniti quia.
-                  security_type: Aut tenetur.
-                  server_env_var: Laudantium perferendis dolorum ut rem a.
-                  username_env_var: Accusantium occaecati eum in voluptatum nemo mollitia.
-                - apikey_env_var: Et aut consequatur.
-                  bearer_env_var: Et aut consequatur provident animi.
-                  body_schema: Quis unde sit rerum.
-                  description: Quia deserunt et at et.
-                  headers_schema: Quis enim error labore vero ut.
-                  http_method: Ullam quod occaecati consectetur voluptatem animi aut.
-                  id: Architecto odit quo.
-                  name: Deserunt tenetur.
-                  password_env_var: Eos dignissimos suscipit architecto culpa praesentium.
-                  path: Non temporibus at expedita magni perferendis amet.
-                  pathparams_schema: Repellendus vel sed.
-                  queries_schema: Iure perferendis et deleniti quia.
-                  security_type: Aut tenetur.
-                  server_env_var: Laudantium perferendis dolorum ut rem a.
-                  username_env_var: Accusantium occaecati eum in voluptatum nemo mollitia.
-                - apikey_env_var: Et aut consequatur.
-                  bearer_env_var: Et aut consequatur provident animi.
-                  body_schema: Quis unde sit rerum.
-                  description: Quia deserunt et at et.
-                  headers_schema: Quis enim error labore vero ut.
-                  http_method: Ullam quod occaecati consectetur voluptatem animi aut.
-                  id: Architecto odit quo.
-                  name: Deserunt tenetur.
-                  password_env_var: Eos dignissimos suscipit architecto culpa praesentium.
-                  path: Non temporibus at expedita magni perferendis amet.
-                  pathparams_schema: Repellendus vel sed.
-                  queries_schema: Iure perferendis et deleniti quia.
-                  security_type: Aut tenetur.
-                  server_env_var: Laudantium perferendis dolorum ut rem a.
-                  username_env_var: Accusantium occaecati eum in voluptatum nemo mollitia.
-            id: Non corrupti.
-            name: Nulla reiciendis.
-            organization_id: Aliquam beatae pariatur.
-            project_id: Quasi cum commodi sed dolor.
-            updated_at: Architecto est.
-=======
-                example: Ipsum saepe quis.
-        example:
-            project_id: Nobis enim illum molestiae ut.
->>>>>>> bf4981d8
+                - apikey_env_var: Quis enim error labore vero ut.
+                  bearer_env_var: Non temporibus at expedita magni perferendis amet.
+                  body_schema: Rerum debitis culpa molestiae.
+                  description: Accusantium occaecati eum in voluptatum nemo mollitia.
+                  headers_schema: Unde sint nemo rerum recusandae harum.
+                  http_method: Quis unde sit rerum.
+                  id: Et aut consequatur provident animi.
+                  name: Et aut consequatur.
+                  password_env_var: Repellendus vel sed.
+                  path: Perspiciatis nostrum minus repellendus dolore qui.
+                  pathparams_schema: Nobis enim quas dolorem et inventore.
+                  queries_schema: Sapiente aliquam sit aperiam.
+                  security_type: Ullam quod occaecati consectetur voluptatem animi aut.
+                  server_env_var: Eos dignissimos suscipit architecto culpa praesentium.
+                  username_env_var: Iure perferendis et deleniti quia.
+                - apikey_env_var: Quis enim error labore vero ut.
+                  bearer_env_var: Non temporibus at expedita magni perferendis amet.
+                  body_schema: Rerum debitis culpa molestiae.
+                  description: Accusantium occaecati eum in voluptatum nemo mollitia.
+                  headers_schema: Unde sint nemo rerum recusandae harum.
+                  http_method: Quis unde sit rerum.
+                  id: Et aut consequatur provident animi.
+                  name: Et aut consequatur.
+                  password_env_var: Repellendus vel sed.
+                  path: Perspiciatis nostrum minus repellendus dolore qui.
+                  pathparams_schema: Nobis enim quas dolorem et inventore.
+                  queries_schema: Sapiente aliquam sit aperiam.
+                  security_type: Ullam quod occaecati consectetur voluptatem animi aut.
+                  server_env_var: Eos dignissimos suscipit architecto culpa praesentium.
+                  username_env_var: Iure perferendis et deleniti quia.
+                - apikey_env_var: Quis enim error labore vero ut.
+                  bearer_env_var: Non temporibus at expedita magni perferendis amet.
+                  body_schema: Rerum debitis culpa molestiae.
+                  description: Accusantium occaecati eum in voluptatum nemo mollitia.
+                  headers_schema: Unde sint nemo rerum recusandae harum.
+                  http_method: Quis unde sit rerum.
+                  id: Et aut consequatur provident animi.
+                  name: Et aut consequatur.
+                  password_env_var: Repellendus vel sed.
+                  path: Perspiciatis nostrum minus repellendus dolore qui.
+                  pathparams_schema: Nobis enim quas dolorem et inventore.
+                  queries_schema: Sapiente aliquam sit aperiam.
+                  security_type: Ullam quod occaecati consectetur voluptatem animi aut.
+                  server_env_var: Eos dignissimos suscipit architecto culpa praesentium.
+                  username_env_var: Iure perferendis et deleniti quia.
+            id: Est qui labore ut.
+            name: Atque non eum eveniet magnam reprehenderit laborum.
+            organization_id: Quo exercitationem consectetur sint ut.
+            project_id: Error ad blanditiis asperiores.
+            updated_at: Quis nisi saepe voluptas quo magnam.
         required:
             - id
             - project_id
@@ -1764,31 +1409,38 @@
             description:
                 type: string
                 description: Description of the toolset
-                example: Eos repellendus reprehenderit.
+                example: Est quo.
             http_tool_ids:
                 type: array
                 items:
                     type: string
-                    example: Est quo.
+                    example: Dolor omnis.
                 description: List of HTTP tool IDs to include
                 example:
-                    - Omnis itaque fugit fugiat.
-                    - Quia fuga ipsa nihil.
+                    - Fugiat fuga quia fuga ipsa nihil.
                     - Aut nisi odio officiis.
                     - Officiis dolor.
+                    - Ut velit ab sit nostrum iste eum.
             name:
                 type: string
                 description: The name of the toolset
                 example: Id qui iusto voluptate quam maiores qui.
-        example:
-            description: A accusamus qui quidem corrupti.
+            project_id:
+                type: string
+                description: The project ID this toolset belongs to
+                example: Eos repellendus reprehenderit.
+        example:
+            description: Id pariatur impedit.
             http_tool_ids:
-                - Nisi fuga dolores ipsa id.
-                - Impedit dolor eligendi unde nemo molestias.
-                - Reiciendis ipsum repudiandae aperiam.
-            name: Ut velit ab sit nostrum iste eum.
+                - Unde nemo molestias maxime reiciendis ipsum.
+                - Aperiam explicabo et distinctio.
+                - Facere quos dolore.
+                - Quod aspernatur reiciendis.
+            name: A accusamus qui quidem corrupti.
+            project_id: Est nisi fuga dolores.
         required:
             - name
+            - project_id
     ToolsetsUpdateToolsetRequestBody:
         title: ToolsetsUpdateToolsetRequestBody
         type: object
@@ -1796,41 +1448,44 @@
             description:
                 type: string
                 description: The new description of the toolset
-                example: Tempora odit eligendi dicta eligendi.
+                example: Illo sit et ipsum nulla consequatur molestias.
             http_tool_ids_to_add:
                 type: array
                 items:
                     type: string
-                    example: Qui deleniti facilis quasi illo.
+                    example: Voluptas et labore excepturi odit.
                 description: HTTP tool IDs to add to the toolset
                 example:
-                    - Ipsum nulla.
-                    - Molestias adipisci voluptas et labore excepturi.
-                    - Voluptas et quos vitae sunt mollitia et.
+                    - Quos vitae sunt mollitia et.
+                    - Et esse ipsum aliquam consequuntur modi.
+                    - Magni occaecati.
+                    - Sit aut voluptatem.
             http_tool_ids_to_remove:
                 type: array
                 items:
                     type: string
-                    example: Et esse ipsum aliquam consequuntur modi.
+                    example: Consequuntur voluptate suscipit.
                 description: HTTP tool IDs to remove from the toolset
                 example:
-                    - Occaecati sunt sit aut.
-                    - Doloremque consequuntur voluptate.
-                    - Exercitationem non eos accusantium.
-                    - Qui minima ex ut.
+                    - Eos accusantium magni qui minima ex ut.
+                    - Aliquid adipisci suscipit quo omnis exercitationem.
+                    - Sed beatae quibusdam.
+                    - Ipsum vero nostrum hic dolores qui autem.
             name:
                 type: string
                 description: The new name of the toolset
-                example: Unde facere quos dolore cupiditate quod aspernatur.
-        example:
-            description: Sed beatae quibusdam.
+                example: Dicta eligendi id qui deleniti facilis.
+        example:
+            description: Doloribus exercitationem.
             http_tool_ids_to_add:
-                - Vero nostrum hic dolores qui.
-                - Tempore ut.
+                - Ipsa quo facilis iure omnis.
+                - Maiores sit pariatur perferendis rem.
+                - Numquam ipsam nihil ipsam.
+                - Error dolores occaecati.
             http_tool_ids_to_remove:
-                - Officiis cum voluptatem rerum.
-                - Doloribus exercitationem.
-            name: Aliquid adipisci suscipit quo omnis exercitationem.
+                - Doloremque accusamus omnis blanditiis nobis.
+                - Aut similique qui consequatur est numquam dolorem.
+            name: Ut nemo quis officiis cum voluptatem rerum.
 securityDefinitions:
     gram_session_header_X-Gram-Session:
         type: apiKey
